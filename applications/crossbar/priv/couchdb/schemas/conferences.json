{
    "$schema": "http://json-schema.org/draft-04/schema#",
    "_id": "conferences",
    "description": "Schema for conferences",
    "properties": {
        "bridge_password": {
            "description": "the password used for a conference bridge",
            "type": "string"
        },
        "bridge_username": {
            "description": "the username used for a conference bridge",
            "type": "string"
        },
        "caller_controls": {
            "description": "caller controls (config settings)",
            "type": "string"
        },
        "conference_numbers": {
            "default": [],
            "description": "Defines conference numbers that can be used by members or moderators",
            "items": {
                "pattern": "^[0-9]+$",
                "type": "string"
            },
            "type": "array",
            "uniqueItems": true
        },
        "controls": {
            "description": "controls",
            "type": "object"
        },
        "domain": {
            "description": "domain",
            "type": "string"
        },
        "focus": {
            "description": "This is a read-only property indicating the media server hosting the conference",
            "type": "string"
        },
        "language": {
            "description": "Prompt language to play in the conference",
            "type": "string"
        },
        "max_members_media": {
            "description": "Media to play when the conference is full",
            "type": "string"
        },
        "max_participants": {
            "description": "The maximum number of participants that can join",
            "type": "integer"
        },
        "member": {
            "default": {},
            "description": "Defines the discovery (call in) properties for a member",
            "properties": {
                "join_deaf": {
                    "default": false,
                    "description": "Determines if a member will join deaf",
                    "type": "boolean",
                    "support_level": "supported"
                },
                "join_muted": {
                    "default": true,
                    "description": "Determines if a member will join muted",
                    "type": "boolean",
                    "support_level": "supported"
                },
                "numbers": {
                    "default": [],
                    "description": "Defines the conference (call in) number(s) for members",
                    "items": {
                        "pattern": "^[0-9]+$",
                        "type": "string"
                    },
                    "minItems": 0,
                    "type": "array",
                    "uniqueItems": true
                },
                "pins": {
                    "default": [],
                    "description": "Defines the pin number(s) for members",
                    "items": {
                        "pattern": "^[0-9]+$",
                        "type": "string"
                    },
                    "type": "array"
                },
                "play_entry_prompt": {
                    "description": "Whether to play the entry prompt on member join",
                    "type": "boolean"
                }
            },
            "type": "object"
        },
        "moderator": {
            "default": {},
            "description": "Defines the discovery (call in) properties for a moderator",
            "properties": {
                "join_deaf": {
                    "default": false,
                    "description": "Determines if a moderator will join deaf",
                    "type": "boolean"
                },
                "join_muted": {
                    "default": false,
                    "description": "Determines if a moderator will join muted",
                    "type": "boolean"
                },
                "numbers": {
                    "default": [],
                    "description": "Defines the conference (call in) number(s) for moderators",
                    "items": {
                        "pattern": "^[0-9]+$",
                        "type": "string"
                    },
                    "type": "array",
                    "uniqueItems": true
                },
                "pins": {
                    "default": [],
                    "description": "Defines the pin number(s) for moderators",
                    "items": {
                        "pattern": "^[0-9]+$",
                        "type": "string"
                    },
                    "type": "array"
                }
            },
            "type": "object"
        },
        "moderator_controls": {
            "description": "profile on the switch for controlling the conference as a moderator",
            "type": "string"
        },
        "name": {
            "description": "A friendly name for the conference",
            "maxLength": 128,
            "minLength": 1,
            "type": "string",
            "support_level": "supported"
        },
        "owner_id": {
            "description": "The user ID who manages this conference",
            "maxLength": 32,
            "minLength": 32,
            "type": "string",
            "support_level": "supported"
        },
        "play_entry_tone": {
            "description": "Whether to play an entry tone, or the entry tone to play",
            "type": [
                "boolean",
                "string"
            ],
            "support_level": "supported"
        },
        "play_exit_tone": {
            "description": "Whether to play an exit tone, or the exit tone to play",
            "type": [
                "boolean",
                "string"
            ],
<<<<<<< HEAD
            "support_level":"supported"
=======
            "support_level": "supported"
>>>>>>> 63561b77
        },
        "play_name": {
            "default": false,
            "description": "Do we need to announce new conference members?",
            "type": "boolean"
        },
        "play_welcome": {
            "description": "Whether to play the welcome prompt",
            "type": "boolean"
        },
        "profile": {
            "description": "Profile configuration",
            "type": "object"
        },
        "profile_name": {
            "description": "conference profile name",
            "type": "string"
        },
        "require_moderator": {
            "description": "does the conference require a moderator",
            "type": "boolean"
        },
        "wait_for_moderator": {
            "description": "should members wait for a moderator before joining the conference",
            "type": "boolean"
        }
    },
    "type": "object"
}<|MERGE_RESOLUTION|>--- conflicted
+++ resolved
@@ -160,11 +160,7 @@
                 "boolean",
                 "string"
             ],
-<<<<<<< HEAD
-            "support_level":"supported"
-=======
             "support_level": "supported"
->>>>>>> 63561b77
         },
         "play_name": {
             "default": false,
