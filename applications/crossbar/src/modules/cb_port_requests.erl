%%%-------------------------------------------------------------------
%%% @copyright (C) 2013, 2600Hz INC
%%% @doc
%%%
%%% Handles port request lifecycles
%%% GET /port_requests - list all the account's port requests
%%% GET /port_requests/descendants - detailed report of a port request
%%% GET /port_requests/{id} - detailed report of a port request
%%% GET /port_requests/{id}/loa - build an LOA (Letter of Authorization) PDF
%%%
%%% PUT /port_requests - start a new port request
%%% PUT /port_requests/{id}/submitted - indicate a port request is ready and let port dept know
%%%   Causes billing to occur
%%%   Ensure there's at least one attachment of non-0 length
%%% PUT /port_requests/{id}/scheduled - SDA indicates the port request is being processed
%%% PUT /port_requests/{id}/completed - SDA can force completion of the port request (populate numbers DBs)
%%% PUT /port_requests/{id}/rejected - SDA can force rejection of the port request
%%%
%%% POST /port_requests/{id} - update a port request
%%% DELETE /port_requests/{id} - delete a port request, only if in "unconfirmed" or "rejected"
%%%
%%% GET /port_request/{id}/attachments - List attachments on the port request
%%% PUT /port_request/{id}/attachments - upload a document
%%% GET /port_request/{id}/attachments/{attachment_id} - download the document
%%% POST /port_request/{id}/attachments/{attachment_id} - replace a document
%%% DELETE /port_request/{id}/attachments/{attachment_id} - delete a document
%%%
%%% { "numbers":{
%%%   "+12225559999":{
%%%   },
%%%   "port_state": ["unconfirmed", "submitted", "scheduled", "completed", "rejected"]
%%% }
%%%
%%% @end
%%% @contributors:
%%%   James Aimonetti
%%%-------------------------------------------------------------------
-module(cb_port_requests).

-export([init/0
         ,allowed_methods/0, allowed_methods/1, allowed_methods/2, allowed_methods/3
         ,resource_exists/0, resource_exists/1, resource_exists/2, resource_exists/3
         ,content_types_provided/1, content_types_provided/2, content_types_provided/3, content_types_provided/4
         ,content_types_accepted/3, content_types_accepted/4
         ,validate/1, validate/2, validate/3, validate/4
         ,get/3
         ,put/1, put/3
         ,post/2, post/3, post/4
         ,delete/2, delete/4
         ,cleanup/1

         ,update_default_template/0
         ,find_template/1, find_template/2
        ]).

-define(MY_CONFIG_CAT, <<(?CONFIG_CAT)/binary, ".port_requests">>).

-define(TEMPLATE_DOC_ID, <<"notify.loa">>).
-define(TEMPLATE_ATTACHMENT_ID, <<"template">>).

-define(LOA_BUILDER, whapps_config:get(?MY_CONFIG_CAT, <<"loa_builder">>, <<"htmldoc">>)).

-define(ATTACHMENT_MIME_TYPES, [{<<"application">>, <<"pdf">>}
                                ,{<<"application">>, <<"octet-stream">>}
                                ,{<<"text">>, <<"plain">>}
                               ]).

-define(AGG_VIEW_DESCENDANTS, <<"accounts/listing_by_descendants">>).

-define(UNFINISHED_PORT_REQUEST_LIFETIME
        ,whapps_config:get_integer(?MY_CONFIG_CAT, <<"unfinished_port_request_lifetime_s">>, ?SECONDS_IN_DAY * 30)
       ).

-define(PATH_TOKEN_LOA, <<"loa">>).

-include_lib("whistle_number_manager/include/wh_number_manager.hrl").
-include_lib("whistle_number_manager/include/wh_port_request.hrl").
-include("../crossbar.hrl").

%%%===================================================================
%%% API
%%%===================================================================

%%--------------------------------------------------------------------
%% @public
%% @doc
%% Initializes the bindings this module will respond to.
%% @end
%%--------------------------------------------------------------------
-spec init() -> 'ok'.
init() ->
    wh_port_request:init(),
    _ = crossbar_bindings:bind(crossbar_cleanup:binding_system(), ?MODULE, 'cleanup'),
    _ = crossbar_bindings:bind(<<"*.allowed_methods.port_requests">>, ?MODULE, 'allowed_methods'),
    _ = crossbar_bindings:bind(<<"*.resource_exists.port_requests">>, ?MODULE, 'resource_exists'),
    _ = crossbar_bindings:bind(<<"*.content_types_provided.port_requests">>, ?MODULE, 'content_types_provided'),
    _ = crossbar_bindings:bind(<<"*.content_types_accepted.port_requests">>, ?MODULE, 'content_types_accepted'),
    _ = crossbar_bindings:bind(<<"*.validate.port_requests">>, ?MODULE, 'validate'),
    _ = crossbar_bindings:bind(<<"*.execute.get.port_requests">>, ?MODULE, 'get'),
    _ = crossbar_bindings:bind(<<"*.execute.put.port_requests">>, ?MODULE, 'put'),
    _ = crossbar_bindings:bind(<<"*.execute.post.port_requests">>, ?MODULE, 'post'),
    crossbar_bindings:bind(<<"*.execute.delete.port_requests">>, ?MODULE, 'delete').

%%--------------------------------------------------------------------
%% @public
%% @doc
%% Cleanup expired port requests
%% @end
%%--------------------------------------------------------------------
-spec cleanup(ne_binary()) -> 'ok'.
-spec cleanup(ne_binary(), wh_json:objects()) -> 'ok'.

cleanup(?KZ_PORT_REQUESTS_DB = Db) ->
    ModifiedBefore = wh_util:current_tstamp() - ?UNFINISHED_PORT_REQUEST_LIFETIME,
    ViewOpts = [{'startkey', [0]}
                ,{'endkey', [ModifiedBefore]}
                ,{'limit', 5000}
                ,'include_docs'
               ],
    case couch_mgr:get_results(Db, <<"port_requests/listing_by_modified">>, ViewOpts) of
        {'ok', []} -> lager:debug("no port requests older than ~p", [ModifiedBefore]);
        {'ok', OldPortReqeusts} -> cleanup(Db, OldPortReqeusts);
        {'error', _E} -> lager:debug("failed to query old port requests: ~p", [_E])
    end;
cleanup(_) -> 'ok'.

cleanup(Db, OldPortRequests) ->
    lager:debug("checking ~b old port requests", [length(OldPortRequests)]),

    Deletable = [wh_json:get_value(<<"doc">>, OldPortRequest)
                 || OldPortRequest <- OldPortRequests,
                    should_delete_port_request(wh_json:get_value(<<"key">>, OldPortRequest))
                ],
    lager:debug("found ~p deletable", [length(Deletable)]),
    couch_mgr:del_docs(Db, Deletable),
    'ok'.

-spec should_delete_port_request([pos_integer() | ne_binary(),...]) -> boolean().
should_delete_port_request([_Modified, ?PORT_SUBMITTED]) ->
    'false';
should_delete_port_request([_Modified, ?PORT_SCHEDULED]) ->
    'false';
should_delete_port_request(_) ->
    'true'.

%%--------------------------------------------------------------------
%% @public
%% @doc
%% Given the path tokens related to this module, what HTTP methods are
%% going to be responded to.
%% @end
%%--------------------------------------------------------------------
-spec allowed_methods() -> http_methods().
-spec allowed_methods(path_token()) -> http_methods().
-spec allowed_methods(path_token(), path_token()) -> http_methods().
-spec allowed_methods(path_token(), path_token(), path_token()) -> http_methods().
allowed_methods() ->
    [?HTTP_GET, ?HTTP_PUT].

allowed_methods(?PORT_DESCENDANTS) ->
    [?HTTP_GET];
allowed_methods(_Id) ->
    [?HTTP_GET, ?HTTP_POST, ?HTTP_DELETE].

allowed_methods(_Id, ?PORT_SUBMITTED) ->
    [?HTTP_POST];
allowed_methods(_Id, ?PORT_SCHEDULED) ->
    [?HTTP_POST];
allowed_methods(_Id, ?PORT_COMPLETE) ->
    [?HTTP_POST];
allowed_methods(_Id, ?PORT_REJECT) ->
    [?HTTP_POST];
allowed_methods(_Id, ?PORT_ATTACHMENT) ->
    [?HTTP_GET, ?HTTP_PUT];
allowed_methods(_Id, ?PATH_TOKEN_LOA) ->
    [?HTTP_GET].

allowed_methods(_Id, ?PORT_ATTACHMENT, _AttachmentId) ->
    [?HTTP_GET, ?HTTP_POST, ?HTTP_DELETE].

%%--------------------------------------------------------------------
%% @public
%% @doc
%% Does the path point to a valid resource
%% So /port_requests => []
%%    /port_requests/foo => [<<"foo">>]
%%    /port_requests/foo/bar => [<<"foo">>, <<"bar">>]
%% @end
%%--------------------------------------------------------------------
-spec resource_exists() -> 'true'.
-spec resource_exists(path_token()) -> 'true'.
-spec resource_exists(path_token(), path_token()) -> 'true'.
-spec resource_exists(path_token(), path_token(), path_token()) -> 'true'.
resource_exists() -> 'true'.

resource_exists(_Id) -> 'true'.

resource_exists(_Id, ?PORT_SUBMITTED) -> 'true';
resource_exists(_Id, ?PORT_SCHEDULED) -> 'true';
resource_exists(_Id, ?PORT_COMPLETE) -> 'true';
resource_exists(_Id, ?PORT_REJECT) -> 'true';
resource_exists(_Id, ?PORT_ATTACHMENT) -> 'true';
resource_exists(_Id, ?PATH_TOKEN_LOA) -> 'true';
resource_exists(_Id, _Unknown) -> 'false'.

resource_exists(_Id, ?PORT_ATTACHMENT, _AttachmentId) -> 'true'.

%%--------------------------------------------------------------------
%% @public
%% @doc
%% What content-types will the module be using to respond (matched against
%% client's accept header)
%% Of the form {atom, [{Type, SubType}]} :: {to_json, [{<<"application">>, <<"json">>}]}
%% @end
%%--------------------------------------------------------------------
-spec content_types_provided(cb_context:context()) ->
                                    cb_context:context().
-spec content_types_provided(cb_context:context(), path_token()) ->
                                    cb_context:context().
-spec content_types_provided(cb_context:context(), path_token(), path_token()) ->
                                    cb_context:context().
-spec content_types_provided(cb_context:context(), path_token(), path_token(), path_token()) ->
                                    cb_context:context().
content_types_provided(Context) ->
    Context.

content_types_provided(Context, _Id) ->
    Context.

content_types_provided(Context, _Id, ?PATH_TOKEN_LOA) ->
    cb_context:add_content_types_provided(Context, [{'to_binary', [{<<"application">>, <<"x-pdf">>}]}]);
content_types_provided(Context, _Id, _) ->
    Context.

content_types_provided(Context, Id, ?PORT_ATTACHMENT, AttachmentId) ->
    case cb_context:req_verb(Context) of
        ?HTTP_GET -> content_types_provided_get(Context, Id, AttachmentId);
        _Verb -> Context
    end.

-spec content_types_provided_get(cb_context:context(), ne_binary(), ne_binary()) -> cb_context:context().
content_types_provided_get(Context, Id, AttachmentId) ->
    cb_context:add_attachment_content_type(
      cb_context:set_account_db(Context, ?KZ_PORT_REQUESTS_DB)
      ,Id
      ,AttachmentId
     ).

%%--------------------------------------------------------------------
%% @public
%% @doc
%% What content-types will the module be requiring (matched to the client's
%% Content-Type header
%% Of the form {atom, [{Type, SubType}]} :: {to_json, [{<<"application">>, <<"json">>}]}
%% @end
%%--------------------------------------------------------------------
-spec content_types_accepted(cb_context:context(), path_token(), path_token()) ->
                                    cb_context:context().
-spec content_types_accepted(cb_context:context(), path_token(), path_token(), path_token()) ->
                                    cb_context:context().
content_types_accepted(Context, _Id, ?PORT_ATTACHMENT) ->
    CTA = [{'from_binary', ?ATTACHMENT_MIME_TYPES}],
    cb_context:add_content_types_accepted(Context, CTA);
content_types_accepted(Context, _Id, _) ->
    Context.

content_types_accepted(Context, _Id, ?PORT_ATTACHMENT, _AttachmentId) ->
    case cb_context:req_verb(Context) of
        ?HTTP_POST ->
            CTA = [{'from_binary', ?ATTACHMENT_MIME_TYPES}],
            cb_context:add_content_types_accepted(Context, CTA);
        _Verb ->
            Context
    end.

%%--------------------------------------------------------------------
%% @public
%% @doc
%% Check the request (request body, query string params, path tokens, etc)
%% and load necessary information.
%% /port_requests mights load a list of port_request objects
%% /port_requests/123 might load the port_request object 123
%% Generally, use crossbar_doc to manipulate the cb_context{} record
%% @end
%%--------------------------------------------------------------------
-spec validate(cb_context:context()) ->
                      cb_context:context().
-spec validate(cb_context:context(), path_token()) ->
                      cb_context:context().
-spec validate(cb_context:context(), path_token(), path_token()) ->
                      cb_context:context().
-spec validate(cb_context:context(), path_token(), path_token(), path_token()) ->
                      cb_context:context().
validate(Context) ->
    validate_port_requests(Context, cb_context:req_verb(Context)).

validate(Context, ?PORT_DESCENDANTS) ->
    read_descendants(Context);
validate(Context, Id) ->
    validate_port_request(Context, Id, cb_context:req_verb(Context)).

validate(Context, Id, ?PORT_SUBMITTED) ->
    validate_port_request(Context, Id, ?PORT_SUBMITTED, cb_context:req_verb(Context));
validate(Context, Id, ?PORT_SCHEDULED) ->
    validate_port_request(Context, Id, ?PORT_SCHEDULED, cb_context:req_verb(Context));
validate(Context, Id, ?PORT_COMPLETE) ->
    validate_port_request(Context, Id, ?PORT_COMPLETE, cb_context:req_verb(Context));
validate(Context, Id, ?PORT_REJECT) ->
    validate_port_request(Context, Id, ?PORT_REJECT, cb_context:req_verb(Context));
validate(Context, Id, ?PORT_ATTACHMENT) ->
    validate_attachments(Context, Id, cb_context:req_verb(Context));
validate(Context, Id, ?PATH_TOKEN_LOA) ->
    generate_loa(read(Context, Id)).

validate(Context, Id, ?PORT_ATTACHMENT, AttachmentId) ->
    validate_attachment(Context, Id, AttachmentId, cb_context:req_verb(Context)).

validate_port_requests(Context, ?HTTP_GET) ->
    summary(Context);
validate_port_requests(Context, ?HTTP_PUT) ->
    create(Context).

validate_port_request(Context, Id, ?HTTP_GET) ->
    read(Context, Id);
validate_port_request(Context, Id, ?HTTP_POST) ->
    update(Context, Id);
validate_port_request(Context, Id, ?HTTP_DELETE) ->
    is_deletable(crossbar_doc:load(Id, cb_context:set_account_db(Context, ?KZ_PORT_REQUESTS_DB))).

validate_port_request(Context, Id, ?PORT_SUBMITTED, ?HTTP_POST) ->
    maybe_move_state(Context, Id, ?PORT_SUBMITTED);
validate_port_request(Context, Id, ?PORT_SCHEDULED, ?HTTP_POST) ->
    maybe_move_state(Context, Id, ?PORT_SCHEDULED);
validate_port_request(Context, Id, ?PORT_COMPLETE, ?HTTP_POST) ->
    maybe_move_state(Context, Id, ?PORT_COMPLETE);
validate_port_request(Context, Id, ?PORT_REJECT, ?HTTP_POST) ->
    maybe_move_state(Context, Id, ?PORT_REJECT).


-spec validate_attachments(cb_context:context(), ne_binary(), http_method()) ->
                                 cb_context:context().
validate_attachments(Context, Id, ?HTTP_GET) ->
    summary_attachments(Context, Id);
validate_attachments(Context, Id, ?HTTP_PUT) ->
    read(Context, Id).

-spec validate_attachment(cb_context:context(), ne_binary(), ne_binary(), http_method()) ->
                                 cb_context:context().
validate_attachment(Context, Id, AttachmentId, ?HTTP_GET) ->
    load_attachment(Id, AttachmentId, Context);
validate_attachment(Context, Id, AttachmentId, ?HTTP_POST) ->
    load_attachment(Id, AttachmentId, Context);
validate_attachment(Context, Id, AttachmentId, ?HTTP_DELETE) ->
    is_deletable(load_attachment(Id, AttachmentId, Context)).

-spec is_deletable(cb_context:context()) -> cb_context:context().
-spec is_deletable(cb_context:context(), ne_binary()) -> cb_context:context().
is_deletable(Context) ->
    is_deletable(Context, wh_port_request:current_state(cb_context:doc(Context))).
is_deletable(Context, ?PORT_WAITING) -> Context;
is_deletable(Context, ?PORT_REJECT) -> Context;
is_deletable(Context, _PortState) ->
    lager:debug("port is in state ~s, can't modify", [_PortState]),
    cb_context:add_system_error(<<"port request is not modifiable in this state">>, Context).

%%--------------------------------------------------------------------
%% @public
%% @doc
%% If the HTTP verib is PUT, execute the actual action, usually a db save.
%% @end
%%--------------------------------------------------------------------
-spec get(cb_context:context(), path_token(), path_token()) -> cb_context:context().
get(Context, Id, ?PATH_TOKEN_LOA) ->
    lager:debug("load LOA for ~s", [Id]),
    cb_context:set_resp_data(Context, wh_json:encode(cb_context:doc(Context))).

%%--------------------------------------------------------------------
%% @public
%% @doc
%% If the HTTP verib is PUT, execute the actual action, usually a db save.
%% @end
%%--------------------------------------------------------------------
-spec put(cb_context:context()) -> cb_context:context().
-spec put(cb_context:context(), path_token(), path_token()) -> cb_context:context().
put(Context) ->
    crossbar_doc:save(cb_context:set_account_db(Context, ?KZ_PORT_REQUESTS_DB)).

put(Context, Id, ?PORT_ATTACHMENT) ->
    [{Filename, FileJObj}] = cb_context:req_files(Context),

    Contents = wh_json:get_value(<<"contents">>, FileJObj),

    CT = wh_json:get_string_value([<<"headers">>, <<"content_type">>], FileJObj),
    Opts = [{'headers', [{'content_type', CT}]}],

    crossbar_doc:save_attachment(Id
                                 ,cb_modules_util:attachment_name(Filename, CT)
                                 ,Contents
                                 ,cb_context:set_account_db(Context, ?KZ_PORT_REQUESTS_DB)
                                 ,Opts
                                ).

%%--------------------------------------------------------------------
%% @public
%% @doc
%% If the HTTP verib is POST, execute the actual action, usually a db save
%% (after a merge perhaps).
%% @end
%%--------------------------------------------------------------------
-spec post(cb_context:context(), path_token()) -> cb_context:context().
-spec post(cb_context:context(), path_token(), path_token(), path_token()) -> cb_context:context().
post(Context, Id) ->
    do_post(Context, Id).

post(Context, Id, ?PORT_SUBMITTED) ->
    try send_port_request_notification(Context, Id) of
        _ ->
            lager:debug("port request notification sent"),
            do_post(Context, Id)
    catch
        _E:_R ->
            lager:debug("failed to send the port request notification: ~s:~p", [_E, _R]),
            cb_context:add_system_error(<<"failed to send port request email to system admins">>, Context)
    end;
post(Context, Id, ?PORT_SCHEDULED) ->
    do_post(Context, Id);
post(Context, Id, ?PORT_COMPLETE) ->
    do_post(Context, Id);
post(Context, Id, ?PORT_REJECT) ->
    try send_port_cancel_notification(Context, Id) of
        _ ->
            lager:debug("port cancel notification sent"),
            post(Context, Id)
    catch
        _E:_R ->
            lager:debug("failed to send the port cancel notification: ~s:~p", [_E, _R]),
            cb_context:add_system_error(<<"failed to send port cancel email to system admins">>, Context)
    end.

post(Context, Id, ?PORT_ATTACHMENT, AttachmentId) ->
    [{_Filename, FileJObj}] = cb_context:req_files(Context),
    Contents = wh_json:get_value(<<"contents">>, FileJObj),
    CT = wh_json:get_string_value([<<"headers">>, <<"content_type">>], FileJObj),
    Opts = [{'headers', [{'content_type', CT}]}],
    OldAttachments = wh_json:get_value(<<"_attachments">>, cb_context:doc(Context), wh_json:new()),
    case wh_json:get_value(AttachmentId, OldAttachments) of
        'undefined' -> lager:debug("no attachment named ~s", [AttachmentId]);
        _AttachmentMeta ->
            lager:debug("deleting old attachment ~s", [AttachmentId]),
            couch_mgr:delete_attachment(cb_context:account_db(Context), Id, AttachmentId)
    end,
    crossbar_doc:save_attachment(Id
                                 ,AttachmentId
                                 ,Contents
                                 ,Context
                                 ,Opts
                                ).

-spec do_post(cb_context:context(), path_token()) -> cb_context:context().
do_post(Context, _Id) ->
    Context1 = crossbar_doc:save(cb_context:set_account_db(Context, ?KZ_PORT_REQUESTS_DB)),
    case cb_context:resp_status(Context1) of
        'success' ->
            cb_context:set_resp_data(Context1, wh_port_request:public_fields(cb_context:doc(Context1)));
        _Status ->
            Context1
    end.

%%--------------------------------------------------------------------
%% @public
%% @doc
%% If the HTTP verib is DELETE, execute the actual action, usually a db delete
%% @end
%%--------------------------------------------------------------------
-spec delete(cb_context:context(), path_token()) ->
                    cb_context:context().
-spec delete(cb_context:context(), path_token(), path_token(), path_token()) ->
                    cb_context:context().
delete(Context, _Id) ->
    crossbar_doc:delete(Context).
delete(Context, Id, ?PORT_ATTACHMENT, AttachmentName) ->
    crossbar_doc:delete_attachment(Id, AttachmentName, Context).

%%--------------------------------------------------------------------
%% @private
%% @doc
%% Create a new instance with the data provided, if it is valid
%% @end
%%--------------------------------------------------------------------
-spec create(cb_context:context()) -> cb_context:context().
create(Context) ->
    OnSuccess = fun(C) -> on_successful_validation(C, 'undefined') end,
    cb_context:validate_request_data(<<"port_requests">>, Context, OnSuccess).

%%--------------------------------------------------------------------
%% @private
%% @doc
%% Load an instance from the database
%% @end
%%--------------------------------------------------------------------
-spec read(cb_context:context(), ne_binary()) -> cb_context:context().
read(Context, Id) ->
    Context1 = crossbar_doc:load(Id, cb_context:set_account_db(Context, ?KZ_PORT_REQUESTS_DB)),
    case cb_context:resp_status(Context1) of
        'success' ->
            PubDoc = wh_port_request:public_fields(cb_context:doc(Context1)),
            cb_context:set_resp_data(cb_context:set_doc(Context1, PubDoc)
                                     ,PubDoc
                                    );
        _ -> Context1
    end.

-spec read_descendants(cb_context:context()) -> cb_context:context().
read_descendants(Context) ->
    Context1 = crossbar_doc:load_view(?AGG_VIEW_DESCENDANTS
                                      , [{<<"startkey">>, [cb_context:account_id(Context)]}
                                         ,{<<"endkey">>, [cb_context:account_id(Context), wh_json:new()]}
                                        ]
                                      ,cb_context:set_account_db(Context, ?WH_ACCOUNTS_DB)
                                     ),
    case cb_context:resp_status(Context1) of
        'success' -> read_descendants(Context1, cb_context:doc(Context1));
        _ -> Context1
    end.

read_descendants(Context, SubAccounts) ->
    AllPortRequests =
        lists:foldl(
          fun(Account, Acc) ->
                  AccountId = wh_json:get_value(<<"id">>, Account),
                  case read_descendant(Context, AccountId) of
                      'undefined' -> Acc;
                      PortRequests ->
                          [wh_json:from_list(
                             [{<<"account_id">>, AccountId}
                              ,{<<"account_name">>, wh_json:get_value([<<"value">>, <<"name">>], Account)}
                              ,{<<"port_requests">>, PortRequests}
                             ]
                            )
                           |Acc
                          ]
                  end
          end
          ,[]
          ,SubAccounts
         ),
    crossbar_doc:handle_json_success(AllPortRequests, Context).

-spec read_descendant(cb_context:context(), ne_binary()) -> api_object().
read_descendant(Context, Id) ->
    Context1 = summary(cb_context:set_account_id(Context, Id)),
    case cb_context:resp_status(Context1) of
        'success' -> cb_context:doc(Context1);
        _Status -> 'undefined'
    end.


%%--------------------------------------------------------------------
%% @private
%% @doc
%% Update an existing menu document with the data provided, if it is
%% valid
%% @end
%%--------------------------------------------------------------------
-spec update(cb_context:context(), ne_binary()) -> cb_context:context().
update(Context, Id) ->
    OnSuccess = fun(C) -> on_successful_validation(C, Id) end,
    cb_context:validate_request_data(<<"port_requests">>, Context, OnSuccess).


%%--------------------------------------------------------------------
%% @private
%% @doc
%% Attempt to load a summarized listing of all instances of this
%% resource.
%% @end
%%--------------------------------------------------------------------
-spec summary(cb_context:context()) -> cb_context:context().
summary(Context) ->
    ViewOptions = [{'startkey', [cb_context:account_id(Context)]}
                   ,{'endkey', [cb_context:account_id(Context), wh_json:new()]}
                   ,'include_docs'
                  ],

    crossbar_doc:load_view(<<"port_requests/crossbar_listing">>
                           ,ViewOptions
                           ,cb_context:set_account_db(Context, ?KZ_PORT_REQUESTS_DB)
                           ,fun normalize_view_results/2
                          ).

-spec normalize_view_results(wh_json:object(), wh_json:objects()) -> wh_json:objects().
normalize_view_results(Res, Acc) ->
    [wh_port_request:public_fields(wh_json:get_value(<<"doc">>, Res)) | Acc].

-spec summary_attachments(ne_binary(), cb_context:context()) -> cb_context:context().
summary_attachments(Context, Id) ->
    Context1 = crossbar_doc:load(Id, cb_context:set_account_db(Context, ?KZ_PORT_REQUESTS_DB)),

    A = wh_json:get_value(<<"_attachments">>, cb_context:doc(Context1), wh_json:new()),
    cb_context:set_resp_data(Context1
                             ,wh_port_request:normalize_attachments(A)
                            ).

%%--------------------------------------------------------------------
%% @private
%% @doc
%%
%% @end
%%--------------------------------------------------------------------
-spec on_successful_validation(cb_context:context(), api_binary()) -> cb_context:context().
-spec on_successful_validation(cb_context:context(), api_binary(), boolean()) -> cb_context:context().
on_successful_validation(Context, 'undefined') ->
    on_successful_validation(Context, 'undefined', 'true');
on_successful_validation(Context, Id) ->
    Context1 = crossbar_doc:load_merge(Id, cb_context:set_account_db(Context, ?KZ_PORT_REQUESTS_DB)),
    on_successful_validation(Context1, Id, can_update_port_request(Context1)).

<<<<<<< HEAD
on_successful_validation(Id, Context, 'true') ->
    JObj = maybe_update_port_state(Id, cb_context:doc(Context)),
=======
on_successful_validation(Context, Id, 'true') ->
    JObj = cb_context:doc(Context),
>>>>>>> 8cac751f
    Numbers = wh_json:get_keys(wh_json:get_value(<<"numbers">>, JObj)),

    Context1 = lists:foldl(fun(Number, ContextAcc) ->
                                   check_number_portability(Id, Number, ContextAcc)
                           end, Context, Numbers),

    case cb_context:resp_status(Context1) of
        'success' ->
            lager:debug("number(s) checked out for ~s", [Id]),
            successful_validation(Context, Id);
        _ -> Context1
    end;
on_successful_validation(Context, _Id, 'false') ->
    PortState = wh_json:get_value(?PORT_PVT_STATE, cb_context:doc(Context)),
    lager:debug("port state ~s is not valid for updating a port request"
                ,[PortState]
               ),
    cb_context:add_validation_error(PortState, <<"type">>, <<"Updating port requests not allowed in current port state">>, Context).

-spec maybe_update_port_state(api_binary(), wh_json:object()) -> wh_json:object().
maybe_update_port_state('undefined', JObj) -> JObj;
maybe_update_port_state(_Id, JObj) ->
    CurrentState = wh_json:get_value(?PORT_PVT_STATE, JObj),
    case wh_json:get_value(?PORT_STATE, JObj, CurrentState) of
        CurrentState -> JObj;
        NewState ->
            lager:debug("updating port state from ~s to ~s", [CurrentState, NewState]),
            wh_json:set_value(?PORT_PVT_STATE, NewState, JObj)
    end.

-spec can_update_port_request(cb_context:context()) -> boolean().
-spec can_update_port_request(cb_context:context(), ne_binary()) -> boolean().
can_update_port_request(Context) ->
    lager:debug("port req: ~p", [cb_context:doc(Context)]),
    can_update_port_request(Context, wh_port_request:current_state(cb_context:doc(Context))).

can_update_port_request(_Context, ?PORT_WAITING) ->
    'true';
can_update_port_request(_Context, ?PORT_REJECT) ->
    'true';
can_update_port_request(Context, _) ->
    cb_modules_util:is_superduper_admin(cb_context:auth_account_id(Context)).

-spec successful_validation(cb_context:context(), api_binary()) -> cb_context:context().
successful_validation(Context, 'undefined') ->
    JObj = cb_context:doc(Context),
    cb_context:set_doc(Context, wh_json:set_values([{<<"pvt_type">>, <<"port_request">>}
                                                    ,{?PORT_PVT_STATE, ?PORT_WAITING}
                                                   ]
                                                   ,wh_port_request:normalize_numbers(JObj)
                                                  ));
successful_validation(Context, _Id) ->
    cb_context:set_doc(Context, wh_port_request:normalize_numbers(cb_context:doc(Context))).

-spec check_number_portability(api_binary(), ne_binary(), cb_context:context()) ->
                                      cb_context:context().
-spec check_number_portability(api_binary(), ne_binary(), cb_context:context(), ne_binary(), wh_json:object()) ->
                                      cb_context:context().
check_number_portability(PortId, Number, Context) ->
    E164 = wnm_util:to_e164(Number),
    lager:debug("checking ~s(~s) for portability", [E164, Number]),

    PortOptions = [{'key', E164}],
    case couch_mgr:get_results(?KZ_PORT_REQUESTS_DB, <<"port_requests/port_in_numbers">>, PortOptions) of
        {'ok', []} -> check_number_existence(E164, Number, Context);
        {'ok', [PortReq]} ->
            check_number_portability(PortId, Number, Context, E164, PortReq);
        {'ok', [_|_]=_PortReqs} ->
            lager:debug("number ~s(~s) exists on multiple port request docs. That's bad!", [E164, Number]),
            cb_context:add_validation_error(Number, <<"type">>, <<"Number is currently on multiple port requests. Contact a system admin to rectify">>, Context);
        {'error', _E} ->
            lager:debug("failed to query the port request view: ~p", [_E]),
            cb_context:add_validation_error(Number, <<"type">>, <<"Failed to query backend services, cannot port at this time">>, Context)
    end.

check_number_portability(PortId, Number, Context, E164, PortReq) ->
    case {wh_json:get_value(<<"value">>, PortReq) =:= cb_context:account_id(Context)
          ,wh_json:get_value(<<"id">>, PortReq) =:= PortId
         }
    of
        {'true', 'true'} ->
            lager:debug("number ~s(~s) is on this existing port request for this account(~s)"
                        ,[E164, Number, cb_context:account_id(Context)]
                       ),
            cb_context:set_resp_status(Context, 'success');
        {'true', 'false'} ->
            lager:debug("number ~s(~s) is on a different port request in this account(~s): ~s"
                        ,[E164, Number, cb_context:account_id(Context), wh_json:get_value(<<"id">>, PortReq)]
                       ),
            cb_context:add_validation_error(Number, <<"type">>, <<"Number is on a port request already: ", (wh_json:get_value(<<"id">>, PortReq))/binary>>, Context);
        {'false', _} ->
            lager:debug("number ~s(~s) is on existing port request for other account(~s)"
                        ,[E164, Number, wh_json:get_value(<<"value">>, PortReq)]
                       ),
            cb_context:add_validation_error(Number, <<"type">>, <<"Number is being ported for a different account">>, Context)
    end.

-spec check_number_existence(ne_binary(), ne_binary(), cb_context:context()) ->
                                    cb_context:context().
check_number_existence(E164, Number, Context) ->
    case wh_number_manager:lookup_account_by_number(E164) of
        {'ok', _AccountId, _} ->
            lager:debug("number ~s exists and belongs to ~s", [E164, _AccountId]),
            cb_context:add_validation_error(Number, <<"type">>, <<"Number exists on the system already">>, Context);
        {'error', 'not_found'} ->
            lager:debug("number ~s not found in numbers db (portable!)", [E164]),
            cb_context:set_resp_status(Context, 'success');
        {'error', 'unassigned'} ->
            lager:debug("number ~s not assigned to an account (portable!)", [E164]),
            cb_context:set_resp_status(Context, 'success');
        {'error', E} ->
            lager:debug("number ~s errored when looking up: ~p", [E164, E]),
            cb_context:add_validation_error(Number, <<"type">>, wh_util:to_binary(E), Context)
    end.

-spec load_attachment(ne_binary(), ne_binary(), cb_context:context()) ->
                             cb_context:context().
load_attachment(Id, AttachmentId, Context) ->
    Context1 = read(Context, Id),
    case cb_context:resp_status(Context1) of
        'success' -> load_attachment(AttachmentId, Context1);
        _ -> Context1
    end.

-spec load_attachment(ne_binary(), cb_context:context()) ->
                             cb_context:context().
load_attachment(AttachmentId, Context) ->
    AttachmentMeta = wh_json:get_value([<<"_attachments">>, AttachmentId], cb_context:doc(Context)),

    cb_context:add_resp_headers(
      crossbar_doc:load_attachment(cb_context:doc(Context)
                                   ,AttachmentId
                                   ,cb_context:set_account_db(Context, ?KZ_PORT_REQUESTS_DB)
                                  )
      ,[{<<"Content-Disposition">>, <<"attachment; filename=", AttachmentId/binary>>}
        ,{<<"Content-Type">>, wh_json:get_value([<<"content_type">>], AttachmentMeta)}
        ,{<<"Content-Length">>, wh_json:get_value([<<"length">>], AttachmentMeta)}
       ]).

-spec maybe_move_state(cb_context:context(), ne_binary(), ne_binary()) ->
                              cb_context:context().
maybe_move_state(Context, Id, PortState) ->
    Context1 = crossbar_doc:load(Id, cb_context:set_account_db(Context, ?KZ_PORT_REQUESTS_DB)),
    case cb_context:resp_status(Context1) =:= 'success'
        andalso wh_port_request:maybe_transition(cb_context:doc(Context1), PortState)
    of
        'false' -> Context1;
        {'ok', PortRequest} ->
            lager:debug("loaded new port request state ~s", [PortState]),
            cb_context:set_doc(Context1, PortRequest);
        {'error', 'invalid_state_transition'} ->
            cb_context:add_validation_error(<<"port_state">>, <<"enum">>, <<"cannot move to new state from current state">>, Context);
        {'error', _E} ->
            cb_context:add_validation_error(<<"port_state">>, <<"enum">>, <<"failed to move to new state from current state">>, Context)
    end.

-spec generate_loa(cb_context:context()) ->
                          cb_context:context().
-spec generate_loa(cb_context:context(), crossbar_status()) ->
                          cb_context:context().
generate_loa(Context) ->
    generate_loa(Context, cb_context:resp_status(Context)).
generate_loa(Context, 'success') ->
    generate_loa_from_port(Context, cb_context:doc(Context));
generate_loa(Context, _RespStatus) ->
    Context.

-spec generate_loa_from_port(cb_context:context(), wh_json:object()) ->
                                    cb_context:context().
-spec generate_loa_from_port(cb_context:context(), wh_json:object(), ne_binary()) ->
                                    cb_context:context().
generate_loa_from_port(Context, PortRequest) ->
    generate_loa_from_port(Context, PortRequest, ?LOA_BUILDER).

generate_loa_from_port(Context, PortRequest, <<"htmldoc">>) ->
    cb_loa_htmldoc:generate_loa(Context, PortRequest).

-spec find_template(ne_binary()) -> ne_binary().
-spec find_template(ne_binary(), api_binary()) -> ne_binary().
find_template(ResellerId) ->
    ResellerDb = wh_util:format_account_id(ResellerId, 'encoded'),
    case couch_mgr:fetch_attachment(ResellerDb, ?TEMPLATE_DOC_ID, ?TEMPLATE_ATTACHMENT_ID) of
        {'ok', Template} -> Template;
        {'error', _} -> default_template()
    end.

find_template(ResellerId, 'undefined') ->
    find_template(ResellerId);
find_template(ResellerId, CarrierName) ->
    CarrierTemplate = list_to_binary([?TEMPLATE_DOC_ID
                                      ,<<".">>
                                      ,wh_util:to_lower_binary(wh_util:uri_encode(CarrierName))
                                     ]),
    lager:debug("looking for carrier template ~s or plain template for reseller ~s", [CarrierTemplate, ResellerId]),
    ResellerDb = wh_util:format_account_id(ResellerId, 'encoded'),
    case couch_mgr:fetch_attachment(ResellerDb, CarrierTemplate, ?TEMPLATE_ATTACHMENT_ID) of
        {'ok', Template} -> Template;
        {'error', _} -> find_carrier_template(ResellerDb, CarrierTemplate)
    end.

-spec find_carrier_template(ne_binary(), ne_binary()) -> ne_binary().
find_carrier_template(ResellerDb, CarrierTemplate) ->
    case couch_mgr:fetch_attachment(ResellerDb, ?TEMPLATE_DOC_ID, ?TEMPLATE_ATTACHMENT_ID) of
        {'ok', Template} -> Template;
        {'error', _} -> default_carrier_template(CarrierTemplate)
    end.

-spec default_template() -> ne_binary().
default_template() ->
    case couch_mgr:fetch_attachment(?WH_CONFIG_DB, ?TEMPLATE_DOC_ID, ?TEMPLATE_ATTACHMENT_ID) of
        {'ok', Template} -> Template;
        {'error', _} -> create_default_template()
    end.

-spec default_carrier_template(ne_binary()) -> ne_binary().
default_carrier_template(CarrierTemplate) ->
    case couch_mgr:fetch_attachment(?WH_CONFIG_DB, CarrierTemplate, ?TEMPLATE_ATTACHMENT_ID) of
        {'ok', Template} -> Template;
        {'error', _} -> default_template()
    end.

-spec create_default_template() -> ne_binary().
create_default_template() ->
    {'ok', _Doc} =
        couch_mgr:save_doc(?WH_CONFIG_DB
                           ,wh_json:from_list([{<<"template_name">>, <<"loa">>}
                                               ,{<<"_id">>, ?TEMPLATE_DOC_ID}
                                              ])
                          ),
    save_default_template().

-spec update_default_template() -> ne_binary().
update_default_template() ->
    case couch_mgr:open_doc(?WH_CONFIG_DB, ?TEMPLATE_DOC_ID) of
        {'ok', _Doc} -> save_default_template();
        {'error', 'not_found'} -> create_default_template()
    end.

-spec save_default_template() -> ne_binary().
save_default_template() ->
    PrivDir = code:priv_dir('crossbar'),
    TemplateFile = filename:join([PrivDir, <<"couchdb">>, <<"templates">>, <<"loa.tmpl">>]),
    lager:debug("loading template from ~s", [TemplateFile]),

    {'ok', Template} = file:read_file(TemplateFile),

    {'ok', _} =
        couch_mgr:put_attachment(?WH_CONFIG_DB, ?TEMPLATE_DOC_ID, ?TEMPLATE_ATTACHMENT_ID, Template),
    Template.

-spec send_port_request_notification(cb_context:context(), ne_binary()) -> 'ok'.
send_port_request_notification(Context, Id) ->
    Req = [{<<"Account-ID">>, cb_context:account_id(Context)}
           ,{<<"Authorized-By">>, cb_context:auth_account_id(Context)}
           ,{<<"Port-Request-ID">>, Id}
           ,{<<"Version">>, cb_context:api_version(Context)}
           | wh_api:default_headers(?APP_NAME, ?APP_VERSION)
          ],
    whapps_util:amqp_pool_send(Req, fun wapi_notifications:publish_port_request/1).

-spec send_port_cancel_notification(cb_context:context(), ne_binary()) -> 'ok'.
send_port_cancel_notification(Context, Id) ->
    Req = [{<<"Account-ID">>, cb_context:account_id(Context)}
           ,{<<"Authorized-By">>, cb_context:auth_account_id(Context)}
           ,{<<"Port-Request-ID">>, Id}
           | wh_api:default_headers(?APP_NAME, ?APP_VERSION)
          ],
    whapps_util:amqp_pool_send(Req, fun wapi_notifications:publish_port_cancel/1).<|MERGE_RESOLUTION|>--- conflicted
+++ resolved
@@ -615,13 +615,8 @@
     Context1 = crossbar_doc:load_merge(Id, cb_context:set_account_db(Context, ?KZ_PORT_REQUESTS_DB)),
     on_successful_validation(Context1, Id, can_update_port_request(Context1)).
 
-<<<<<<< HEAD
-on_successful_validation(Id, Context, 'true') ->
-    JObj = maybe_update_port_state(Id, cb_context:doc(Context)),
-=======
 on_successful_validation(Context, Id, 'true') ->
     JObj = cb_context:doc(Context),
->>>>>>> 8cac751f
     Numbers = wh_json:get_keys(wh_json:get_value(<<"numbers">>, JObj)),
 
     Context1 = lists:foldl(fun(Number, ContextAcc) ->
@@ -640,17 +635,6 @@
                 ,[PortState]
                ),
     cb_context:add_validation_error(PortState, <<"type">>, <<"Updating port requests not allowed in current port state">>, Context).
-
--spec maybe_update_port_state(api_binary(), wh_json:object()) -> wh_json:object().
-maybe_update_port_state('undefined', JObj) -> JObj;
-maybe_update_port_state(_Id, JObj) ->
-    CurrentState = wh_json:get_value(?PORT_PVT_STATE, JObj),
-    case wh_json:get_value(?PORT_STATE, JObj, CurrentState) of
-        CurrentState -> JObj;
-        NewState ->
-            lager:debug("updating port state from ~s to ~s", [CurrentState, NewState]),
-            wh_json:set_value(?PORT_PVT_STATE, NewState, JObj)
-    end.
 
 -spec can_update_port_request(cb_context:context()) -> boolean().
 -spec can_update_port_request(cb_context:context(), ne_binary()) -> boolean().
