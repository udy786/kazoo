--- conflicted
+++ resolved
@@ -535,34 +535,6 @@
         _ -> 'false'
     end.
 
-<<<<<<< HEAD
-%%--------------------------------------------------------------------
-%% @private
-%% @doc
-%% Check if the device sip ip is unique
-%% @end
-%%--------------------------------------------------------------------
--spec is_ip_unique(ne_binary(), ne_binary()) -> boolean().
-is_ip_unique(IP, DeviceId) ->
-    is_ip_acl_unique(IP)
-        andalso is_ip_sip_auth_unique(IP, DeviceId).
-
--spec is_ip_acl_unique(ne_binary()) -> boolean().
-is_ip_acl_unique(IP) ->
-    lists:all(fun(CIDR) -> not (wh_network_utils:verify_cidr(IP, CIDR)) end, get_all_acl_ips()).
-
--spec is_ip_sip_auth_unique(ne_binary(), ne_binary()) -> boolean().
-is_ip_sip_auth_unique(IP, DeviceId) ->
-    ViewOptions = [{<<"key">>, IP}],
-    case couch_mgr:get_results(?WH_SIP_DB, <<"credentials/lookup_by_ip">>, ViewOptions) of
-        {'ok', []} -> 'true';
-        {'ok', [JObj]} -> wh_json:get_value(<<"id">>, JObj) =:= DeviceId;
-        {'error', 'not_found'} -> 'true';
-        _ -> 'false'
-    end.
-=======
->>>>>>> 8cac751f
-
 %%--------------------------------------------------------------------
 %% @private
 %% @doc
