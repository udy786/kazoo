--- conflicted
+++ resolved
@@ -17,17 +17,6 @@
 -export([list_fs_nodes/0]).
 -export([get_fs_nodes/0]).
 
-<<<<<<< HEAD
--export([allow_carrier/2, allow_carrier/3
-         ,allow_sbc/2, allow_sbc/3
-         ,deny_carrier/2, deny_carrier/3
-         ,deny_sbc/2, deny_sbc/3
-         ,list_carrier_acls/0, list_carrier_acls/1
-         ,list_sbc_acls/0, list_sbc_acls/1
-         ,list_acls/0, list_acls/1, list_acls/2
-         ,reload_acls/0
-         ,flush_acls/0, flush_acls/1
-=======
 -export([carrier_acls/0
          ,carrier_acls/1
         ]).
@@ -36,7 +25,6 @@
         ]).
 -export([deny_carrier/2
          ,deny_carrier/3
->>>>>>> b98ab546
         ]).
 
 -export([sbc_acls/0
@@ -104,114 +92,6 @@
 
 -spec add_fs_node(text()) -> 'ok'.
 add_fs_node(FSNode) ->
-<<<<<<< HEAD
-    add_fs_node(FSNode, 'true').
-
-add_fs_node(FSNode, AsDefault) when not is_atom(FSNode) ->
-    add_fs_node(wh_util:to_atom(FSNode, 'true'), AsDefault);
-add_fs_node(FSNode, AsDefault) ->
-    Node = use_default(AsDefault),
-    FSNodes = get_fs_nodes(Node),
-    FSNodeBin = wh_util:to_binary(FSNode),
-    case lists:member(FSNodeBin, FSNodes) of
-        'true' -> 'ok';
-        'false' ->
-            io:format("adding ~s to ecallmgr.~s.fs_nodes~n", [FSNode, Node]),
-            ecallmgr_config:set(<<"fs_nodes">>, [FSNodeBin | FSNodes], Node)
-    end,
-    ecallmgr_fs_nodes:add(FSNode).
-
--spec use_default(boolean() | ne_binary()) -> ne_binary().
-use_default('true') -> <<"default">>;
-use_default('false') -> wh_util:to_binary(node());
-use_default(AsDefault) -> use_default(wh_util:is_true(AsDefault)).
-
--spec remove_fs_node(string() | binary() | atom()) -> 'ok'.
--spec remove_fs_node(string() | binary() | atom(), boolean() | text()) -> 'ok'.
-remove_fs_node(FSNode) ->
-    remove_fs_node(FSNode, 'true').
-
-remove_fs_node(FSNode, AsDefault) when not is_atom(FSNode) ->
-    remove_fs_node(wh_util:to_atom(FSNode, 'true'), AsDefault);
-remove_fs_node(FSNode, AsDefault) ->
-    Node = use_default(AsDefault),
-    FSNodes = get_fs_nodes(Node),
-    FSNodeBin = wh_util:to_binary(FSNode),
-    case lists:member(FSNodeBin, FSNodes) of
-        'false' -> 'ok';
-        'true' ->
-            io:format("removing ~s from ecallmgr.~s.fs_nodes~n", [FSNode, Node]),
-            ecallmgr_config:set(<<"fs_nodes">>, lists:delete(FSNodeBin, FSNodes), Node)
-    end,
-    ecallmgr_fs_nodes:remove(FSNode).
-
--spec list_fs_nodes() -> atoms().
-list_fs_nodes() -> ecallmgr_fs_nodes:connected().
-
--spec get_fs_nodes(ne_binary()) -> ne_binaries().
-get_fs_nodes(Node) ->
-    case ecallmgr_config:get(<<"fs_nodes">>, [], Node) of
-        [_|_]=FSNodes -> FSNodes;
-        [] -> [];
-        _Other ->
-            io:format("fs_nodes in ~s was misconfigured(~p), using []~n", [Node, _Other]),
-            []
-    end.
-
--spec allow_carrier(ne_binary(), ne_binary()) -> 'ok'.
--spec allow_carrier(ne_binary(), ne_binary(), boolean() | text()) -> 'ok'.
-allow_carrier(CarrierName, CarrierIP) ->
-    allow_carrier(CarrierName, CarrierIP, 'true').
-allow_carrier(CarrierName, CarrierIP, AsDefault) ->
-    acl_builder(CarrierName, CarrierIP, use_default(AsDefault)
-                ,<<"allow">>, fun carrier_acl/2, <<"carrier">>
-               ).
--spec allow_sbc(ne_binary(), ne_binary()) -> 'ok'.
--spec allow_sbc(ne_binary(), ne_binary(), boolean() | text()) -> 'ok'.
-allow_sbc(SBCName, SBCIP) ->
-    allow_sbc(SBCName, SBCIP, 'true').
-allow_sbc(SBCName, SBCIP, AsDefault) ->
-    acl_builder(SBCName, SBCIP, use_default(AsDefault)
-                ,<<"allow">>, fun sbc_acl/2, <<"SBC">>
-               ).
-
--spec deny_carrier(ne_binary(), ne_binary()) -> 'ok'.
--spec deny_carrier(ne_binary(), ne_binary(), boolean() | text()) -> 'ok'.
-deny_carrier(CarrierName, CarrierIP) ->
-    deny_carrier(CarrierName, CarrierIP, 'true').
-deny_carrier(CarrierName, CarrierIP, AsDefault) ->
-    acl_builder(CarrierName, CarrierIP, use_default(AsDefault)
-                ,<<"deny">>, fun carrier_acl/2, <<"carrier">>
-               ).
--spec deny_sbc(ne_binary(), ne_binary()) -> 'ok'.
--spec deny_sbc(ne_binary(), ne_binary(), boolean() | text()) -> 'ok'.
-deny_sbc(SBCName, SBCIP) ->
-    deny_sbc(SBCName, SBCIP, 'true').
-deny_sbc(SBCName, SBCIP, AsDefault) ->
-    acl_builder(SBCName, SBCIP, use_default(AsDefault)
-                ,<<"deny">>, fun sbc_acl/2, <<"SBC">>
-               ).
-
--spec list_carrier_acls() -> 'ok'.
--spec list_carrier_acls(boolean() | text()) -> 'ok'.
-list_carrier_acls() ->
-    list_acls(<<"trusted">>, 'true').
-list_carrier_acls(AsDefault) ->
-    list_acls(<<"trusted">>, AsDefault).
-
--spec list_sbc_acls() -> 'ok'.
--spec list_sbc_acls(boolean() | text()) -> 'ok'.
-list_sbc_acls() ->
-    list_acls(<<"authoritative">>, 'true').
-list_sbc_acls(AsDefault) ->
-    list_acls(<<"authoritative">>, AsDefault).
-
--spec list_acls() -> 'ok'.
-list_acls() ->
-    list_acls('all').
-
--spec reload_acls() -> 'ok'.
-=======
     FSNodes = get_fs_nodes(node()),
     add_fs_node(FSNode, FSNodes, fun ecallmgr_config:set/2).
 
@@ -399,7 +279,6 @@
                ,fun ecallmgr_config:set_node/2).
 
 -spec reload_acls() -> 'no_return'.
->>>>>>> b98ab546
 reload_acls() ->
     _ = [begin
              io:format("issued reload ACLs to ~s~n", [Node]),
@@ -410,110 +289,9 @@
     'no_return'.
 
 -spec flush_acls() -> 'ok'.
-<<<<<<< HEAD
--spec flush_acls(text() | boolean()) -> 'ok'.
-=======
->>>>>>> b98ab546
 flush_acls() ->
-    flush_acls('true').
-flush_acls(AsDefault) ->
-    ecallmgr_config:flush(<<"acls">>, use_default(AsDefault)).
-
-<<<<<<< HEAD
--spec list_acls('all' | ne_binary()) -> 'ok'.
--spec list_acls('all' | ne_binary(), boolean() | text()) -> 'ok'.
-list_acls(Network) ->
-    list_acls(Network, 'true').
-list_acls(Network, AsDefault) ->
-    FormatString = "| ~-30s | ~-20s | ~-6s | ~-32s | ~-16s |~n",
-    io:format(FormatString, [<<"Name">>, <<"CIDR">>, <<"Type">>, <<"Account ID">>, <<"Authorizing Type">>]),
-    wh_json:foreach(fun({Name, ACL}) ->
-                            maybe_print_acl(Network, FormatString, Name, ACL)
-                    end
-                    ,get_acls(use_default(AsDefault))
-                   ).
-
--spec get_acls(ne_binary()) -> wh_json:object().
-get_acls(Node) ->
-    ACLs = ecallmgr_config:get(<<"acls">>, wh_json:new(), Node),
-    case wh_json:is_json_object(ACLs) of
-        'true' -> ACLs;
-        'false' ->
-            io:format("failed to load json object for ACLs from ~s, got ~p, using empty json object instead~n", [Node, ACLs]),
-            wh_json:new()
-    end.
-
-maybe_print_acl('all', FormatString, Name, ACL) ->
-    io:format(FormatString, [Name
-                             ,wh_json:get_value(<<"cidr">>, ACL)
-                             ,wh_json:get_value(<<"type">>, ACL)
-                             ,wh_json:get_value(<<"account_id">>, ACL, <<>>)
-                             ,wh_json:get_value(<<"authorizing_type">>, ACL, <<>>)
-                            ]);
-maybe_print_acl(Network, FormatString, Name, ACL) ->
-    case wh_json:get_value(<<"network-list-name">>, ACL) =:= Network of
-        'true' -> io:format(FormatString, [Name
-                                           ,wh_json:get_value(<<"cidr">>, ACL)
-                                           ,wh_json:get_value(<<"type">>, ACL)
-                                           ,wh_json:get_value(<<"account_id">>, ACL, <<>>)
-                                           ,wh_json:get_value(<<"authorizing_type">>, ACL, <<>>)
-                                          ]);
-        'false' -> 'ok'
-    end.
-
--spec acl_builder(ne_binary(), ne_binary(), ne_binary(), ne_binary()
-                  ,fun((ne_binary(), ne_binary()) -> wh_json:object()), ne_binary()
-                 ) -> 'ok'.
-acl_builder(Name, IP, Node, Type, ACLBuilder, Class) ->
-    ACLs = filter_acls(get_acls(Node)),
-    IPBlock = maybe_fix_ip(IP),
-    case wh_json:get_value(Name, ACLs) of
-        'undefined' ->
-            io:format("adding ~s ~s(~s) to ACLs and ~s traffic~n", [Class, Name, IPBlock, Type]),
-            ecallmgr_config:set(<<"acls">>, wh_json:set_value(Name, ACLBuilder(IPBlock, Type), ACLs), Node);
-        ACL ->
-            case wh_json:get_value(<<"type">>, ACL) of
-                Type -> io:format("~s ~s(~s) is already ~s~n", [Class, Name, IPBlock, Type]);
-                _OldType ->
-                    io:format("moving ~s ~s(~s) from ~s to ~s~n", [Class, Name, IPBlock, _OldType, Type]),
-                    ecallmgr_config:set(<<"acls">>, wh_json:set_value(Name, ACLBuilder(IPBlock, Type), ACLs), Node)
-            end
-    end,
-    'ok'.
-
--spec filter_acls(wh_json:object()) -> wh_json:object().
-filter_acls(ACLs) ->
-    wh_json:filter(fun filter_acls_fun/1, ACLs).
-
--spec filter_acls_fun({wh_json:key(), wh_json:json_term()}) -> boolean().
-filter_acls_fun({_Name, ACL}) ->
-    wh_json:get_value(<<"authorizing_type">>, ACL) =:= 'undefined'.
-
--spec carrier_acl(ne_binary(), ne_binary()) -> wh_json:object().
-carrier_acl(IP, Type) ->
-    wh_json:from_list([{<<"type">>, Type}
-                       ,{<<"network-list-name">>, <<"trusted">>}
-                       ,{<<"cidr">>, maybe_fix_ip(IP)}
-                      ]).
--spec sbc_acl(ne_binary(), ne_binary()) -> wh_json:object().
-sbc_acl(IP, Type) ->
-    wh_json:from_list([{<<"type">>, Type}
-                       ,{<<"network-list-name">>, <<"authoritative">>}
-                       ,{<<"cidr">>, maybe_fix_ip(IP)}
-                      ]).
-
--spec maybe_fix_ip(ne_binary()) -> ne_binary().
-maybe_fix_ip(IP) ->
-    case wh_network_utils:is_ipv4(IP) of
-        'true' ->
-            io:format("adjusting ip from ~s to ~s/32~n", [IP, IP]),
-            <<IP/binary, "/32">>;
-        'false' ->
-            IP
-    end.
-
-=======
->>>>>>> b98ab546
+    ecallmgr_config:flush(<<"acls">>).
+
 -spec node_summary() -> 'no_return'.
 node_summary() ->
     ecallmgr_fs_nodes:summary(),
