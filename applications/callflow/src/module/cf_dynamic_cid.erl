--- conflicted
+++ resolved
@@ -37,10 +37,7 @@
 
 -record(dynamic_cid, {
           prompts = #prompts{} :: prompts(),
-<<<<<<< HEAD
-          default_cid = whapps_config:get_binary(?MOD_CONFIG_CAT, <<"default_cid">>, ?DEFAULT_CALLER_ID_NUMBER),
-=======
->>>>>>> a7f57d23
+
           max_digits = whapps_config:get_integer(?MOD_CONFIG_CAT, <<"max_digits">>, 10),
           min_digits = whapps_config:get_integer(?MOD_CONFIG_CAT, <<"min_digits">>, 10),
           whitelist = whapps_config:get_binary(?MOD_CONFIG_CAT, <<"whitelist_regex">>, <<"\\d+">>),
