--- conflicted
+++ resolved
@@ -14,15 +14,10 @@
 -behaviour(gen_server).
 
 %% API
-<<<<<<< HEAD
--export([start_link/0, update_all_accounts/1, replicate_from_accounts/2,
-         replicate_from_account/3, get_db_name/1, get_db_name/2, create_account/1]).
-=======
 -export([start_link/0, update_all_accounts/1, replicate_from_accounts/2
          ,replicate_from_account/3, get_db_name/1, get_db_name/2, create_account/1
 	 ,get_account_by_realm/1
 	]).
->>>>>>> 0509ca6f
 
 %% gen_server callbacks
 -export([init/1, handle_call/3, handle_cast/2, handle_info/2,
@@ -41,10 +36,7 @@
 -define(AGG_VIEW_CHILDREN, <<"accounts/listing_by_children">>).
 -define(AGG_VIEW_DESCENDANTS, <<"accounts/listing_by_descendants">>).
 -define(AGG_GROUP_BY_REALM, <<"accounts/group_by_realm">>).
-<<<<<<< HEAD
-=======
 -define(AGG_LIST_BY_REALM, <<"accounts/listing_by_realm">>).
->>>>>>> 0509ca6f
 -define(AGG_FILTER, <<"account/export">>).
 
 -define(REPLICATE_ENCODING, encoded).
@@ -436,10 +428,7 @@
                       ,resp_status=success
                      };
                 false ->
-<<<<<<< HEAD
-=======
 		    logger:format_log(info, "Invalid Realm for ~p~n", [JObj]),
->>>>>>> 0509ca6f
                     crossbar_util:response_invalid_data([<<"realm">>], Context)
             end
     end.
@@ -783,21 +772,6 @@
 %% @end
 %%--------------------------------------------------------------------
 -spec(is_unique_realm/2 :: (AccountId :: binary()|undefined, Context :: #cb_context{}) -> boolean()).
-<<<<<<< HEAD
-is_unique_realm(AccountId, Context) ->
-    Realm = whapps_json:get_value(<<"realm">>, Context#cb_context.req_data),
-    JObj = case crossbar_doc:load_view(?AGG_GROUP_BY_REALM, [{<<"key">>, Realm}, {<<"reduce">>, <<"true">>}], Context#cb_context{db_name=?AGG_DB}) of
-               #cb_context{resp_status=success, doc=[J]} -> J;
-               #cb_context{resp_status=success, doc=[]} -> []
-           end,
-    Assignments = whapps_json:get_value(<<"value">>, JObj, []),
-    case AccountId of
-        undefined ->
-            Assignments =:= [];
-        Id ->
-            Assignments =:= [] orelse Assignments =:= [Id]
-    end.
-=======
 is_unique_realm(AccountId, #cb_context{req_data=JObj}=Context) ->
     is_unique_realm(AccountId, Context, whapps_json:get_value(<<"realm">>, JObj)).
 
@@ -827,5 +801,4 @@
 is_unique_realm1(undefined, []) -> false;
 is_unique_realm1(_, []) -> true;
 is_unique_realm1(Realm, [Realm]) -> true;
-is_unique_realm1(_, _) -> false.
->>>>>>> 0509ca6f
+is_unique_realm1(_, _) -> false.