%%%-------------------------------------------------------------------
%%% @author James Aimonetti <james@2600hz.com>
%%% @copyright (C) 2010, James Aimonetti
%%% @doc
%%% Manage CouchDB connections
%%% @end
%%% Created : 16 Sep 2010 by James Aimonetti <james@2600hz.com>
%%%-------------------------------------------------------------------
-module(couch_mgr).

-behaviour(gen_server).

%% API
-export([start_link/0, set_host/1, get_host/0]).

%% System manipulation
-export([get_db/1]).

%% Document manipulation
-export([new_doc/0, add_to_doc/3, rm_from_doc/2, save_doc/2, open_doc/2, open_doc/3, del_doc/2]).
-export([add_change_handler/2, rm_change_handler/2]).

%% Views
-export([get_all_results/2, get_results/3]).

%% gen_server callbacks
-export([init/1, handle_call/3, handle_cast/2, handle_info/2,
	 terminate/2, code_change/3]).

-import(logger, [format_log/3]).
-import(props, [get_value/2, get_value/3]).

-include("../../src/whistle_api.hrl"). % get the proplists -type
-include_lib("couchbeam/include/couchbeam.hrl").

-define(SERVER, ?MODULE). 
-define(STARTUP_FILE, lists:concat([filename:dirname(filename:dirname(code:which(?MODULE))), "/priv/startup.config"])).

%% Host = IP Address or FQDN
%% Connection = {Host, #server{}}
%% ChangeHandlers :: [{DBName, DocID}, ReqID, [Pid]]
-type change_handler_entry() :: tuple( tuple(string(), binary()), reference(), list(pid()) | []).
-record(state, {
	  connection = {} :: tuple(string(), #server{}) | {}
	  ,change_handlers = [] :: list(change_handler_entry()) | []
	 }).

%%%===================================================================
%%% Couch Functions
%%%===================================================================




%%%===================================================================
%%% Document Functions
%%%===================================================================
%%--------------------------------------------------------------------
%% @public
%% @doc
%% open a document given a docid returns not_found or the Document
%% @end
%%--------------------------------------------------------------------
-spec(open_doc/2 :: (DbName :: string(), DocId :: binary()) -> proplist() | tuple(error, not_found | db_not_reachable)).
open_doc(DbName, DocId) ->
    open_doc(DbName, DocId, []).

<<<<<<< HEAD
%% set the host to connect to
-spec(set_host/1 :: (HostName :: string()) -> ok | tuple(error, term())).
set_host(HostName) ->
    gen_server:call(?MODULE, {set_host, HostName}, infinity).
=======
-spec(open_doc/3 :: (DbName :: string(), DocId :: binary(), Options :: proplist()) -> proplist() | tuple(error, not_found | db_not_reachable)).
open_doc(DbName, DocId, Options) when not is_binary(DocId) ->   
    open_doc(DbName, whistle_util:to_binary(DocId), Options);
open_doc(DbName, DocId, Options) ->    
    case get_db(DbName) of
        {error, db_not_reachable}=E ->
                E;
	Db ->
	    case couchbeam:open_doc(Db, DocId, Options) of
		{ok, {Doc}} ->
		    Doc;
		Other ->
		    format_log(error, "WHISTLE_COUCH(~p): Failed to find ~p: ~p~n", [self(), DocId, Other]),
		    {error, not_found}
	    end
    end.
>>>>>>> ed17f118

%%--------------------------------------------------------------------
%% @public
%% @doc
%% save document to the db
%% @end
%%--------------------------------------------------------------------
-spec(save_doc/2 :: (DbName :: list(), Doc :: proplist()) -> tuple(ok, proplist()) | tuple(error, conflict)).
save_doc(DbName, [{struct, [_|_]=Doc}]) ->
    save_doc(DbName, Doc);
save_doc(DbName, [{struct, _}|_]=Doc) ->
    io:format("Test 1 ~p~n", [Doc]),
    case get_db(DbName) of
	{error, db_not_reachable}=E ->
	    E;
	Db->
	    %% convert from mochijson encoding to couch
            Str = mochijson2:encode(Doc),
            couchbeam:save_docs(Db, couchbeam_util:json_decode(Str))
    end;
save_doc(DbName, Doc) ->
    case get_db(DbName) of
	{error, db_not_reachable}=E ->
	    E;
	Db->
            couchbeam:save_doc(Db, {Doc})
    end.
    
%%--------------------------------------------------------------------
%% @public
%% @doc
%% remove document from the db
%% @end
%%--------------------------------------------------------------------
-spec(del_doc/2 :: (DbName :: list(), Doc :: proplist()) -> tuple(ok | error, term())).
del_doc(DbName, Doc) ->
    case get_db(DbName) of
	{error, db_not_reachable}=E ->
	    E;
	Db ->
            Str = mochijson2:encode(Doc),
	    couchbeam:delete_doc(Db, couchbeam_util:json_decode(Str))
    end.

%%%===================================================================
%%% Document Helpers
%%%===================================================================
%%--------------------------------------------------------------------
%% @public
%% @doc
%% create a new Document - a tuple with a proplist
%% @end
%%--------------------------------------------------------------------    
-spec(new_doc/0 :: () -> []).
new_doc() -> [].

%%--------------------------------------------------------------------
%% @public
%% @doc
%% add a K/V pair to a Document
%% @end
%%--------------------------------------------------------------------    
-spec(add_to_doc/3 :: (Key :: binary(), Value :: term(), Doc :: proplist()) -> proplist()).
add_to_doc(Key, Value, Doc) ->
    {Doc1} = couchbeam_doc:extend(whistle_util:to_binary(Key), Value, {Doc}),
    Doc1.

%%--------------------------------------------------------------------
%% @public
%% @doc
%% remove a K from the Document
%% @end
%%--------------------------------------------------------------------    
-spec(rm_from_doc/2 :: (Key :: binary(), Doc :: proplist()) -> proplist()).
rm_from_doc(Key, Doc) ->
    {Doc1} = couchbeam_doc:delete_value(whistle_util:to_binary(Key), {Doc}),
    Doc1.

%%%===================================================================
%%% View Functions
%%%===================================================================
%%--------------------------------------------------------------------
%% @public
%% @doc
%% get the results of the view
%% {Total, Offset, Meta, Rows}
%% @end
%%--------------------------------------------------------------------
get_all_results(DbName, DesignDoc) ->
    get_results(DbName, DesignDoc, []).

get_results(DbName, DesignDoc, ViewOptions) ->
    case get_db(DbName) of
	{error, db_not_reachable}=E ->
	    E;
	Db ->
	    case get_view(Db, DesignDoc, ViewOptions) of
		{error, _Error}=E ->
		    E;
		View ->
		    case couchbeam_view:fetch(View) of
			{ok, {Prop}} ->
			    get_value(<<"rows">>, Prop, []);
			Error ->
			    {Error, fetch_failed}
		    end
	    end
    end.

%%%===================================================================
%%% API
%%%===================================================================

%%--------------------------------------------------------------------
%% @doc
%% Starts the server
%%
%% @spec start_link() -> {ok, Pid} | ignore | {error, Error}
%% @end
%%--------------------------------------------------------------------
-spec(start_link/0 :: () -> tuple(ok, pid()) | ignore | tuple(error, term())).
start_link() ->
    gen_server:start_link({local, ?SERVER}, ?MODULE, [], []).

%% set the host to connect to
set_host(HostName) ->
    gen_server:call(?MODULE, {set_host, HostName}, infinity).

get_host() ->
    gen_server:call(?MODULE, get_host).

get_db(DbName) ->
    Conn = gen_server:call(?MODULE, {get_db}),
    open_db(whistle_util:to_list(DbName), Conn).

add_change_handler(DBName, DocID) ->
    gen_server:call(?MODULE, {add_change_handler, whistle_util:to_list(DBName), whistle_util:to_binary(DocID)}).

rm_change_handler(DBName, DocID) ->
    gen_server:call(?MODULE, {rm_change_handler, whistle_util:to_list(DBName), whistle_util:to_binary(DocID)}).

%%%===================================================================
%%% gen_server callbacks
%%%===================================================================

%%--------------------------------------------------------------------
%% @private
%% @doc
%% Initializes the server
%%
%% @spec init(Args) -> {ok, State} |
%%                     {ok, State, Timeout} |
%%                     ignore |
%%                     {stop, Reason}
%% @end
%%--------------------------------------------------------------------
-spec(init/1 :: (Args :: list()) -> tuple(ok, tuple())).
init(_) ->
    process_flag(trap_exit, true),
    {ok, init_state()}.

%%--------------------------------------------------------------------
%% @private
%% @doc
%% Handling call messages
%%
%% @spec handle_call(Request, From, State) ->
%%                                   {reply, Reply, State} |
%%                                   {reply, Reply, State, Timeout} |
%%                                   {noreply, State} |
%%                                   {noreply, State, Timeout} |
%%                                   {stop, Reason, Reply, State} |
%%                                   {stop, Reason, State}
%% @end
%%--------------------------------------------------------------------
handle_call(get_host, _From, #state{connection={H,_}}=State) ->
    {reply, H, State};
handle_call({set_host, Host}, _From, #state{connection={OldHost, _}}=State) ->
    format_log(info, "WHISTLE_COUCH(~p): Updating host from ~p to ~p~n", [self(), OldHost, Host]),
    case get_new_connection(Host) of
	{error, _Error}=E ->
	    {reply, E, State};
	HC ->
	    {reply, ok, State#state{connection=HC, change_handlers=[]}}
    end;
handle_call({set_host, Host}, _From, State) ->
    format_log(info, "WHISTLE_COUCH(~p): Setting host for the first time to ~p~n", [self(), Host]),
    case get_new_connection(Host) of
	{error, _Error}=E ->
	    {reply, E, State};
	{_Host, _Conn}=HC ->
	    {reply, ok, State#state{connection=HC, change_handlers=[]}}
    end;
handle_call({get_db}, _, #state{connection={_Host, Conn}}=State) ->
    {reply, Conn, State};
handle_call({add_change_handler, DBName, <<>>}, {Pid, _Ref}, State) ->
    case start_change_handler(DBName, <<>>, Pid, State) of
	{ok, _R, State1} -> {reply, ok, State1};
	{error, E, State2} -> {reply, {error, E}, State2}
    end;
handle_call({add_change_handler, DBName, DocID}, {Pid, _Ref}, State) ->
    case start_change_handler(DBName, DocID, Pid, State) of
	{ok, _R, State1} -> {reply, ok, State1};
	{error, E, State2} -> {reply, {error, E}, State2}
    end;
handle_call({rm_change_handler, DBName, DocID}, {From, _Ref}, #state{change_handlers=CH}=State) ->
    case stop_change_handler({DBName, DocID}, From, CH) of
	{ok, CH1} -> {reply, ok, State#state{change_handlers=CH1}};
	{{error, _}=E, CH2} -> {reply, E, State#state{change_handlers=CH2}}
    end;
handle_call(Req, From, #state{connection={}}=State) ->
    format_log(info, "WHISTLE_COUCH(~p): No connection, trying localhost(~p)~n", [self(), net_adm:localhost()]),
    case get_new_connection(net_adm:localhost()) of
	{error, _Error}=E ->
	    {reply, E, State};
	{_Host, _Conn}=HC ->
	    close_handlers(State#state.change_handlers),
	    handle_call(Req, From, State#state{connection=HC, change_handlers=[]})
    end;
handle_call(_Request, _From, State) ->
    format_log(error, "WHISTLE_COUCH(~p): Failed call ~p with state ~p~n", [self(), _Request, State]),
    {reply, {error, unhandled_call}, State}.

%%--------------------------------------------------------------------
%% @private
%% @doc
%% Handling cast messages
%%
%% @spec handle_cast(Msg, State) -> {noreply, State} |
%%                                  {noreply, State, Timeout} |
%%                                  {stop, Reason, State}
%% @end
%%--------------------------------------------------------------------
handle_cast(_Msg, State) ->
    {noreply, State}.

%%--------------------------------------------------------------------
%% @private
%% @doc
%% Handling all non call/cast messages
%%
%% @spec handle_info(Info, State) -> {noreply, State} |
%%                                   {noreply, State, Timeout} |
%%                                   {stop, Reason, State}
%% @end
%%--------------------------------------------------------------------
handle_info({ReqID, done}, #state{change_handlers=CH}=State) ->
    format_log(info, "WHISTLE_COUCH.wait(~p): DONE change handler ref ~p~n", [self(), ReqID]),
    case lists:keyfind(ReqID, 2, CH) of
	false -> {noreply, State};
	{{_, DocID}=Key,_,Pids}=Item ->
	    TmpCH = [Item],
	    lists:foreach(fun(P) ->
				  stop_change_handler(Key, P, TmpCH),
				  P ! {change_handler_done, DocID}
			  end, Pids),
	    {noreply, State#state{change_handlers=lists:keydelete(ReqID, 2, CH)}}
    end;
handle_info({ReqID, {change, {Change}}}, #state{change_handlers=CH}=State) ->
    DocID = get_value(<<"id">>, Change),
    format_log(info, "WHISTLE_COUCH.wait(~p): keyfind res = ~p~n", [self(), lists:keyfind(ReqID, 2, CH)]),
    case lists:keyfind(ReqID, 2, CH) of
	false ->
	    format_log(info, "WHISTLE_COUCH.wait(~p): ~p not found, skipping~n", [self(), DocID]),
	    {noreply, State};
	{{_, DocID}, _, Pids} ->
	    notify_pids(Change, DocID, Pids),
	    {noreply, State};
	{{_, <<>>}, _, Pids} ->
	    notify_pids(Change, DocID, Pids),
	    {noreply, State}    
    end;
handle_info({ReqID, {error, connection_closed}}, #state{change_handlers=CH}=State) ->
    format_log(info, "WHISTLE_COUCH.wait(~p): connection closed for change handlers: reqid ~p~n", [self(), ReqID]),
    CH1 = lists:foldl(fun({{_, DocID}=Key, RID, Pids}=Item, Acc) when RID =:= ReqID ->
			      TmpCH = [Item],
			      lists:foreach(fun(P) ->
						    stop_change_handler(Key, P, TmpCH),
						    P ! {change_handler_down, DocID}
					    end, Pids),
			      Acc;
			 (C, Acc) -> [C | Acc]
		      end, [], CH),
    {noreply, State#state{change_handlers=CH1}};
handle_info({_ReqID, {error, E}}, State) ->
    format_log(info, "WHISTLE_COUCH.wait(~p): ERROR ~p for reqid ~p~n", [self(), E, _ReqID]),
    {noreply, State};
handle_info({'DOWN', _MRefConn, process, Pid, _Reason}, #state{change_handlers=CH}=State) ->
    format_log(error, "WHISTLE_COUCH(~p): Pid(~p) went down: ~p~n", [self(), Pid, _Reason]),
    CH1 = lists:foldl(fun({Key, _, _}=Item, Acc) ->
			      case stop_change_handler(Key, Pid, [Item]) of
				  {_, []} -> Acc;
				  {_, [Item1]} -> [ Item1 | Acc]
			      end
		    end, [], CH),
    {noreply, State#state{change_handlers=CH1}};
handle_info({'EXIT', Pid, _Reason}, #state{change_handlers=CH}=State) ->
    format_log(error, "WHISTLE_COUCH(~p): EXIT received for ~p with reason ~p~n", [self(), Pid, _Reason]),
    CH1 = lists:foldl(fun({Key, _, _}=Item, Acc) ->
			      case stop_change_handler(Key, Pid, [Item]) of
				  {_, []} -> Acc;
				  {_, [Item1]} -> [ Item1 | Acc]
			      end
		    end, [], CH),
    {noreply, State#state{change_handlers=CH1}};
handle_info(_Info, State) ->
    format_log(error, "WHISTLE_COUCH(~p): Unexpected info ~p~n", [self(), _Info]),
    {noreply, State}.

%%--------------------------------------------------------------------
%% @private
%% @doc
%% This function is called by a gen_server when it is about to
%% terminate. It should be the opposite of Module:init/1 and do any
%% necessary cleaning up. When it returns, the gen_server terminates
%% with Reason. The return value is ignored.
%%
%% @spec terminate(Reason, State) -> void()
%% @end
%%--------------------------------------------------------------------
terminate(_Reason, _State) ->
    ok.

%%--------------------------------------------------------------------
%% @private
%% @doc
%% Convert process state when code is changed
%%
%% @spec code_change(OldVsn, State, Extra) -> {ok, NewState}
%% @end
%%--------------------------------------------------------------------
code_change(_OldVsn, State, _Extra) ->
    {ok, State}.

%%%===================================================================
%%% Internal functions
%%%===================================================================
%%--------------------------------------------------------------------
%% @private
%% @doc
%% @end
%%--------------------------------------------------------------------
-spec(close_handlers/1 :: (CHs :: list(change_handler_entry())) -> no_return()).
close_handlers(CHs) ->
    lists:foreach(fun({{_, DocID}, _, Pids}) ->
			  lists:foreach(fun(P) -> unlink(P), P ! {change_handler_down, DocID} end, Pids)
		  end, CHs).

%%--------------------------------------------------------------------
%% @private
%% @doc
%% @end
%%--------------------------------------------------------------------
-spec(stop_change_handler/3 :: (Key :: tuple(string(), binary()), Pid :: pid(), CH :: list(change_handler_entry())) -> tuple(ok, list(change_handler_entry())) | tuple(tuple(error, term()), list(change_handler_entry()))).
stop_change_handler({_,_}=Key, Pid, CH) ->
    unlink(Pid),
    case lists:keyfind(Key, 1, CH) of
	false -> {{error, doc_unmonitored}, CH};
	{Key, ReqID, Pids} when is_list(Pids) ->
	    Pids1 = lists:foldl(fun(P, AccPids) when P =:= Pid -> AccPids;
				   (P, AccPids) ->
					case erlang:is_process_alive(P) of
					    true -> [P | AccPids];
					    false -> AccPids
					end
				end, [], Pids),
	    case Pids1 of
		[] ->
		    {ok, lists:keydelete(Key, 1, CH)};
		_ ->
		    {ok, [ {Key, ReqID, Pids1} | lists:keydelete(Key, 1, CH)]}
	    end
    end.

%%--------------------------------------------------------------------
%% @private
%% @doc
%% @end
%%--------------------------------------------------------------------
-spec(start_change_handler/4 :: (DBName :: string(), DocID :: binary(), Pid :: pid(), State :: #state{}) -> tuple(ok, term(), #state{}) | tuple(error, term(), #state{})).
start_change_handler(DBName, <<>>, Pid, State) ->
    start_change_handler(DBName, <<>>, Pid, State, []);
start_change_handler(DBName, DocID, Pid, State) ->
    start_change_handler(DBName, DocID, Pid, State, [{filter, <<"filter/by_doc">>}, {name, DocID}]).

-spec(start_change_handler/5 :: (DBName :: string(), DocID :: binary(), Pid :: pid(), State :: #state{}, Opts :: proplist()) -> tuple(ok, reference(), #state{}) | tuple(error, term(), #state{})).
start_change_handler(DBName, DocID, Pid, #state{connection={_H, Conn}, change_handlers=CH}=State, Opts) ->
    case lists:keyfind({DBName, DocID}, 1, CH) of
	false ->
	    case open_db(DBName, Conn) of
		{error, db_not_reachable} ->
		    {error, db_not_reachable, State};
		Db ->
		    {ok, ReqID} = couchbeam:changes_wait(Db, self(), [{heartbeat, "true"} | Opts]),
		    format_log(info, "WHISTLE_COUCH(~p): Added handler for ~p(~p) ref ~p~n", [self(), DocID, Pid, ReqID]),
		    link(Pid),
		    {ok, ReqID, State#state{change_handlers=[{{DBName, DocID}, ReqID, [Pid]} | CH]}}
	    end;
	{{DBName, DocID}, ReqID, Pids} ->
	    case lists:member(Pid, Pids) of
		false ->
		    {ok, ReqID, State#state{change_handlers=[{{DBName, DocID}, ReqID, [Pid | Pids]} | lists:keydelete({DBName, DocID}, 1, CH)]}};
		true ->
		    format_log(info, "WHISTLE_COUCH(~p): Found handler for ~p(~p)~n", [self(), DocID, Pid]),
		    {error, handler_exists, State}
	    end
    end.

%%--------------------------------------------------------------------
%% @private
%% @doc
%% @end
%%--------------------------------------------------------------------
-spec(get_new_connection/1 :: (Host :: string()) -> tuple(string(), tuple()) | tuple(error, term())).
get_new_connection(Host) ->
    Conn = couchbeam:server_connection(Host, 5984, "", []),
    format_log(info, "WHISTLE_COUCH(~p): Host ~p has conn ~p~n", [self(), Host, Conn]),
    case couchbeam:server_info(Conn) of
	{ok, _Version} ->
	    format_log(info, "WHISTLE_COUCH(~p): Connected to ~p~n~p~n", [self(), Host, _Version]),
	    spawn(fun() -> save_config(Host) end),
	    {Host, Conn};
	{error, Err}=E ->
	    format_log(error, "WHISTLE_COUCH(~p): Unable to connect to ~p: ~p~n", [self(), Host, Err]),
	    E
    end.

%%--------------------------------------------------------------------
%% @private
%% @doc
%% open_db, if DbName is known, returns the {#db{}, DBs}, else returns {#db{}, [{DbName, #db{}} | DBs]}
%% an error in opening the db will cause a {{error, Err}, DBs} to be returned
%% @end
%%--------------------------------------------------------------------
-spec(open_db/2 :: (DbName :: string(), Conn :: #server{}) -> tuple(error, db_not_reachable) | #db{}).
open_db(DbName, Conn) ->
    {ok, Db} = couchbeam:open_or_create_db(Conn, DbName),
    case couchbeam:db_info(Db) of
	{ok, _JSON} -> Db;
	{error, _Error} -> {error, db_not_reachable}
    end.

%%--------------------------------------------------------------------
%% @private
%% @doc
%% get_view, if Db/DesignDoc is known, return {#view{}, Views},
%% else returns {#view{}, [{{#db{}, DesignDoc, ViewOpts}, #view{}} | Views]}
%% @end
%%--------------------------------------------------------------------    
-spec(get_view/3 :: (Db :: #db{}, DesignDoc :: string() | tuple(string(), string()), ViewOptions :: list()) -> #view{} | tuple(error, view_not_found)).
get_view(Db, DesignDoc, ViewOptions) ->
    case couchbeam:view(Db, DesignDoc, ViewOptions) of
	{error, _Error}=E -> E;
	{ok, View} -> View
    end.

%%--------------------------------------------------------------------
%% @private
%% @doc
%% @end
%%--------------------------------------------------------------------
-spec(init_state/0 :: () -> #state{}).
init_state() ->
    case get_startup_config() of
	{ok, Ts} ->
	    Host = case props:get_value(couch_host, Ts, props:get_value(default_couch_host, Ts)) of
		       undefined -> net_adm:localhost();
		       "localhost" -> net_adm:localhost();
		       H -> H
		   end,
	    case get_new_connection(Host) of
		{error, _} -> #state{};
		{Host, _}=C -> #state{connection=C}
	    end;
	_ -> #state{}
    end.

%%--------------------------------------------------------------------
%% @private
%% @doc
%% notify_pids, sends change notifications to a list of PIDs, return void
%% @end
%%--------------------------------------------------------------------
-spec(notify_pids/3 :: (Change :: proplist(), DocID :: binary(), Pids :: list(pid())) -> ok).
notify_pids(Change, DocID, Pids) ->
    SendToPid = case get_value(<<"deleted">>, Change) of
        true ->
            format_log(info, "WHISTLE_COUCH.wait(~p): ~p deleted~n", [self(), DocID]),
            {document_deleted, DocID}; % document deleted, no more looping
        undefined ->
            format_log(info, "WHISTLE_COUCH.wait(~p): ~p change sending to ~p~n", [self(), DocID, Pids]),
            {document_changes, DocID, lists:map(fun({C}) -> C end, get_value(<<"changes">>, Change))}
        end,
    lists:foreach(fun(P) -> P ! SendToPid end, Pids).

%%--------------------------------------------------------------------
%% @private
%% @doc
%% @end
%%--------------------------------------------------------------------
-spec(get_startup_config/0 :: () -> tuple(ok, proplist()) | tuple(error, term())).
get_startup_config() ->
    file:consult(?STARTUP_FILE).

%%--------------------------------------------------------------------
%% @private
%% @doc
%% @end
%%--------------------------------------------------------------------
-spec(save_config/1 :: (H :: string()) -> no_return()).
save_config(H) ->
    {ok, Config} = get_startup_config(),
    file:write_file(?STARTUP_FILE
		    ,lists:foldl(fun({K,V}, Acc) ->
					 [io_lib:format("{~p, ~p}.~n", [K, V]) | Acc]
				 end, "", [{couch_host, H} | lists:keydelete(couch_host, 1, Config)])
		   ).<|MERGE_RESOLUTION|>--- conflicted
+++ resolved
@@ -65,12 +65,6 @@
 open_doc(DbName, DocId) ->
     open_doc(DbName, DocId, []).
 
-<<<<<<< HEAD
-%% set the host to connect to
--spec(set_host/1 :: (HostName :: string()) -> ok | tuple(error, term())).
-set_host(HostName) ->
-    gen_server:call(?MODULE, {set_host, HostName}, infinity).
-=======
 -spec(open_doc/3 :: (DbName :: string(), DocId :: binary(), Options :: proplist()) -> proplist() | tuple(error, not_found | db_not_reachable)).
 open_doc(DbName, DocId, Options) when not is_binary(DocId) ->   
     open_doc(DbName, whistle_util:to_binary(DocId), Options);
@@ -87,7 +81,6 @@
 		    {error, not_found}
 	    end
     end.
->>>>>>> ed17f118
 
 %%--------------------------------------------------------------------
 %% @public
