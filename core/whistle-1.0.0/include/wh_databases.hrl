-ifndef(WH_DATABASES_HRL).

-define(WH_CONFIG_DB, <<"system_config">>).
-define(WH_SCHEMA_DB, <<"system_schemas">>).
-define(WH_MEDIA_DB, <<"system_media">>).
-define(WH_SIP_DB, <<"sip_auth">>).
-define(WH_ACCOUNTS_DB, <<"accounts">>).
-define(WH_RATES_DB, <<"ratedeck">>).
-define(WH_PROVISIONER_DB, <<"global_provisioner">>).
-define(WH_FAXES, <<"faxes">>).
-define(WH_SERVICES_DB, <<"services">>).
-define(WH_OFFNET_DB, <<"offnet">>).
-define(WH_DEDICATED_IP_DB, <<"dedicated_ips">>).
-define(WH_ANONYMOUS_CDR_DB, <<"anonymous_cdrs">>).

-define(KZ_TOKEN_DB, <<"token_auth">>).

-define(WH_ACCOUNT_CONFIGS, <<"configs_">>).

-define(KZ_WEBHOOKS_DB, <<"webhooks">>).

-define(KZ_ACDC_DB, <<"acdc">>).

-define(KZ_PORT_REQUESTS_DB, <<"port_requests">>).

-define(KZ_OAUTH_DB,<<"oauth">>).

-define(KZ_SYSTEM_DBS, [?WH_CONFIG_DB
                        ,?WH_SCHEMA_DB
                        ,?WH_MEDIA_DB
                        ,?WH_SIP_DB
                        ,?WH_ACCOUNTS_DB
                        ,?WH_RATES_DB
                        ,?WH_PROVISIONER_DB
                        ,?WH_FAXES
                        ,?WH_SERVICES_DB
                        ,?WH_OFFNET_DB
                        ,?WH_ANONYMOUS_CDR_DB
                        ,?KZ_PORT_REQUESTS_DB
                        ,?WH_DEDICATED_IP_DB
                        ,?KZ_ACDC_DB
                        ,?KZ_OAUTH_DB
<<<<<<< HEAD
=======
                        ,?KZ_WEBHOOKS_DB
                        ,?KZ_TOKEN_DB
>>>>>>> 8cac751f
                       ]).

-define(WH_DATABASES_HRL, 'true').
-endif.<|MERGE_RESOLUTION|>--- conflicted
+++ resolved
@@ -40,11 +40,8 @@
                         ,?WH_DEDICATED_IP_DB
                         ,?KZ_ACDC_DB
                         ,?KZ_OAUTH_DB
-<<<<<<< HEAD
-=======
                         ,?KZ_WEBHOOKS_DB
                         ,?KZ_TOKEN_DB
->>>>>>> 8cac751f
                        ]).
 
 -define(WH_DATABASES_HRL, 'true').
