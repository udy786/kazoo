%%%-------------------------------------------------------------------
%%% @author James Aimonetti <james@2600hz.org>
%%% @copyright (C) 2011, VoIP INC
%%% @doc
%%% Handle authz_req AMQP message
%%% @end
%%% Created : 22 Aug 2011 by James Aimonetti <james@2600hz.org>
%%%-------------------------------------------------------------------
-module(authz_req).

-export([init/0, handle_req/2]).

-include("jonny5.hrl").

init() ->
    j5_util:preload_accounts(),
    j5_util:preload_trunkstrore().

<<<<<<< HEAD
handle_req(JObj, _Props) ->
    case wh_api:authz_req_v(JObj) of
=======
handle_req(JObj, Props) ->
    CPid = props:get_value(cache, Props),
    case wapi_authz:req_v(JObj) of
>>>>>>> 5a3ec116
	false -> throw({failed_api_validation, JObj});
	true -> ?LOG("Valid authz_req")
    end,

    wh_util:put_callid(JObj),

    ?LOG("Authorize ~s can make the call to ~s", [wh_json:get_value(<<"From">>, JObj), wh_json:get_value(<<"To">>, JObj)]),

    AuthZResp = case {wh_json:get_value([<<"Custom-Channel-Vars">>, <<"Account-ID">>], JObj)
		      ,wh_json:get_value([<<"Custom-Channel-Vars">>, <<"Authorizing-ID">>], JObj)
		     } of
		    {AcctID, undefined} when is_binary(AcctID) ->
			%% Coming from carrier (off-net)
			?LOG("Authorize inbound call"),
			j5_acctmgr:authz_trunk(AcctID, JObj, inbound);
		    {AcctID, AuthID} when is_binary(AcctID) andalso is_binary(AuthID) ->
			%% Coming from PBX (on-net); authed by Registrar
			?LOG("Authorize outbound call"),
			j5_acctmgr:authz_trunk(AcctID, JObj, outbound);
		    {_AcctID, _AuthID} ->
			?LOG("Error in authorization: AcctID: ~s AuthID: ~s", [_AcctID, _AuthID]),
			undefined
		end,
    send_resp(JObj, AuthZResp).

send_resp(_JObj, undefined) ->
    ?LOG_END("No response for authz");
send_resp(JObj, {AuthzResp, CCV}) ->
    ?LOG_SYS("AuthzResp: ~s", [AuthzResp]),
    ?LOG_SYS("CCVs: ~p", [CCV]),

    RespQ = wh_json:get_value(<<"Server-ID">>, JObj),

    Prop = [{<<"Is-Authorized">>, wh_util:to_binary(AuthzResp)}
	     ,{<<"Custom-Channel-Vars">>, wh_json:from_list(CCV)}
	     ,{<<"Msg-ID">>, wh_json:get_value(<<"Msg-ID">>, JObj)}
	     ,{<<"Call-ID">>, wh_json:get_value(<<"Call-ID">>, JObj)}
	     | wh_api:default_headers(<<>>, <<"dialplan">>, <<"authz_resp">>, ?APP_NAME, ?APP_VSN)
	    ],

    {ok, JSON} = wapi_authz:resp(Prop),
    ?LOG_END("Sending authz resp: ~s", [JSON]),
    wapi_authz:publish_resp(RespQ, JSON).<|MERGE_RESOLUTION|>--- conflicted
+++ resolved
@@ -16,14 +16,8 @@
     j5_util:preload_accounts(),
     j5_util:preload_trunkstrore().
 
-<<<<<<< HEAD
 handle_req(JObj, _Props) ->
-    case wh_api:authz_req_v(JObj) of
-=======
-handle_req(JObj, Props) ->
-    CPid = props:get_value(cache, Props),
     case wapi_authz:req_v(JObj) of
->>>>>>> 5a3ec116
 	false -> throw({failed_api_validation, JObj});
 	true -> ?LOG("Valid authz_req")
     end,
