--- conflicted
+++ resolved
@@ -73,18 +73,6 @@
 
     lager:debug("~s: ~s?~s", [Method, Path, QS]),
 
-<<<<<<< HEAD
-    Context0 = #cb_context{req_id=ReqId
-                           ,raw_host=Host
-                           ,port=Port
-                           ,raw_path=Path
-                           ,raw_qs=QS
-                           ,method=Method
-                           ,resp_status=fatal
-                           ,resp_error_msg = <<"init failed">>
-                           ,resp_error_code=500
-                          },
-=======
     Context0 = #cb_context{
       req_id = wh_util:to_binary(ReqId)
       ,raw_host = wh_util:to_binary(Host)
@@ -96,7 +84,6 @@
       ,resp_error_msg = <<"init failed">>
       ,resp_error_code = 500
      },
->>>>>>> d7006f77
 
     {Context1, _} = crossbar_bindings:fold(<<"v1_resource.init">>, {Context0, Opts}),
     {ok, Req6} = cowboy_http_req:set_resp_header(<<"X-Request-ID">>, ReqId, Req5),
@@ -162,20 +149,6 @@
     {Method, Req1} = cowboy_http_req:method(Req0),
     AllowMethods = v1_util:allow_methods(Responses, Methods, Verb, Method),
     maybe_add_cors_headers(Req1, Context#cb_context{allow_methods=AllowMethods}).
-<<<<<<< HEAD
-
--spec maybe_add_cors_headers/2 :: (#http_req{}, cb_context:context()) ->
-                                          {http_methods() | 'halt', #http_req{}, cb_context:context()}.
-maybe_add_cors_headers(Req0, Context) ->
-    case v1_util:is_cors_request(Req0) of
-        {true, Req1} ->
-            {ok, Req2} = v1_util:add_cors_headers(Req1, Context),
-            check_preflight(Req2, Context);
-         {false, Req1} ->
-            maybe_allow_method(Req1, Context)
-    end.
-
-=======
 
 -spec maybe_add_cors_headers/2 :: (#http_req{}, cb_context:context()) ->
                                           {http_methods() | 'halt', #http_req{}, cb_context:context()}.
@@ -188,7 +161,6 @@
             maybe_allow_method(Req1, Context)
     end.
 
->>>>>>> d7006f77
 -spec check_preflight/2 :: (#http_req{}, cb_context:context()) ->
                                    {http_methods(), #http_req{}, cb_context:context()}.
 check_preflight(Req0, #cb_context{req_verb = <<"options">>}=Context) ->
@@ -227,13 +199,6 @@
             {false, Req, Context}
     end.
 
-<<<<<<< HEAD
--spec is_authorized/2 :: (#http_req{}, cb_context:context()) -> {'true' | {'false', <<>>}, #http_req{}, cb_context:context()}.
-is_authorized(Req, Context) ->
-    v1_util:is_authentic(Req, Context).
-
--spec forbidden/2 :: (#http_req{}, cb_context:context()) -> {'false' | 'halt', #http_req{}, cb_context:context()}.
-=======
 -spec is_authorized/2 :: (#http_req{}, cb_context:context()) ->
                                  {'true' | {'false', <<>>}, #http_req{}, cb_context:context()}.
 is_authorized(Req, Context) ->
@@ -241,7 +206,6 @@
 
 -spec forbidden/2 :: (#http_req{}, cb_context:context()) ->
                              {'false', #http_req{}, cb_context:context()}.
->>>>>>> d7006f77
 forbidden(Req0, Context0) ->
     case v1_util:is_permitted(Req0, Context0) of
         {halt, _, _}=Reply -> Reply;
@@ -249,13 +213,6 @@
             {not IsPermitted, Req1, Context1}
     end.
 
-<<<<<<< HEAD
--spec valid_content_headers/2 :: (#http_req{}, cb_context:context()) -> {'true', #http_req{}, cb_context:context()}.
-valid_content_headers(Req, Context) ->
-    {true, Req, Context}.
-
--spec known_content_type/2 :: (#http_req{}, cb_context:context()) -> {boolean(), #http_req{}, cb_context:context()}.
-=======
 -spec valid_content_headers/2 :: (#http_req{}, cb_context:context()) ->
                                          {'true', #http_req{}, cb_context:context()}.
 valid_content_headers(Req, Context) ->
@@ -263,7 +220,6 @@
 
 -spec known_content_type/2 :: (#http_req{}, cb_context:context()) ->
                                       {boolean(), #http_req{}, cb_context:context()}.
->>>>>>> d7006f77
 known_content_type(Req, #cb_context{req_verb = <<"options">>}=Context) ->
     {true, Req, Context};
 known_content_type(Req, #cb_context{req_verb = <<"get">>}=Context) ->
@@ -280,13 +236,6 @@
                  end,
     v1_util:is_known_content_type(Req2, Context).
 
-<<<<<<< HEAD
--spec valid_entity_length/2 :: (#http_req{}, cb_context:context()) -> {'true', #http_req{}, cb_context:context()}.
-valid_entity_length(Req, Context) ->
-    {true, Req, Context}.
-
--spec options/2 :: (#http_req{}, cb_context:context()) -> {'ok', #http_req{}, cb_context:context()}.
-=======
 -spec valid_entity_length/2 :: (#http_req{}, cb_context:context()) ->
                                        {'true', #http_req{}, cb_context:context()}.
 valid_entity_length(Req, Context) ->
@@ -294,7 +243,6 @@
 
 -spec options/2 :: (#http_req{}, cb_context:context()) ->
                            {'ok', #http_req{}, cb_context:context()}.
->>>>>>> d7006f77
 options(Req0, Context) ->
     case v1_util:is_cors_request(Req0) of
         {true, Req1} ->
@@ -307,16 +255,11 @@
             {ok, Req1, Context}
     end.
 
-<<<<<<< HEAD
--type content_type_callbacks() :: [ {{ne_binary(), ne_binary(), wh_proplist()}, atom()} | {ne_binary(), atom()},...] | [].
--spec content_types_provided/2 :: (#http_req{}, cb_context:context()) -> {content_type_callbacks(), #http_req{}, cb_context:context()}.
-=======
 -type content_type_callbacks() :: [{{ne_binary(), ne_binary(), wh_proplist()}, atom()} |
                                    {ne_binary(), atom()}
                                    ,...] | [].
 -spec content_types_provided/2 :: (#http_req{}, cb_context:context()) ->
                                           {content_type_callbacks(), #http_req{}, cb_context:context()}.
->>>>>>> d7006f77
 content_types_provided(Req, #cb_context{req_nouns=Nouns}=Context0) ->
     lager:debug("run: content_types_provided"),
     #cb_context{content_types_provided=CTPs}=Context1 =
@@ -343,12 +286,8 @@
     lager:debug("ctp: ~p", [CTP]),
     {CTP, Req, Context}.
 
-<<<<<<< HEAD
--spec content_types_accepted/2 :: (#http_req{}, cb_context:context()) -> {content_type_callbacks(), #http_req{}, cb_context:context()}.
-=======
 -spec content_types_accepted/2 :: (#http_req{}, cb_context:context()) ->
                                           {content_type_callbacks(), #http_req{}, cb_context:context()}.
->>>>>>> d7006f77
 content_types_accepted(Req0, #cb_context{req_nouns=Nouns}=Context0) ->
     lager:debug("run: content_types_accepted"),
     Context1 =
@@ -363,12 +302,8 @@
         {CT, Req1} -> content_types_accepted(CT, Req1, Context1)
     end.
 
-<<<<<<< HEAD
--spec default_content_types_accepted/2 :: (#http_req{}, cb_context:context()) -> {[{'undefined', atom()},...], #http_req{}, cb_context:context()}.
-=======
 -spec default_content_types_accepted/2 :: (#http_req{}, cb_context:context()) ->
                                                   {[{'undefined', atom()},...], #http_req{}, cb_context:context()}.
->>>>>>> d7006f77
 default_content_types_accepted(Req, #cb_context{content_types_accepted=CTAs}=Context) ->
     CTA = [ {undefined, Fun}
             || {Fun, L} <- CTAs,
@@ -383,12 +318,8 @@
 
     {CTA, Req, Context}.
 
-<<<<<<< HEAD
--spec content_types_accepted/3 :: (content_type(), #http_req{}, cb_context:context()) -> {[{content_type(), atom()},...], #http_req{}, cb_context:context()}.
-=======
 -spec content_types_accepted/3 :: (content_type(), #http_req{}, cb_context:context()) ->
                                           {[{content_type(), atom()},...], #http_req{}, cb_context:context()}.
->>>>>>> d7006f77
 content_types_accepted(CT, Req, #cb_context{content_types_accepted=CTAs}=Context) ->
     CTA = lists:foldl(fun({Fun, L}, Acc) ->
                               lists:foldl(fun({Type, SubType}, Acc1) ->
@@ -402,12 +333,8 @@
                       end, [], CTAs),
     {CTA, Req, Context}.
 
-<<<<<<< HEAD
--spec languages_provided/2 :: (#http_req{}, cb_context:context()) -> {[ne_binary(),...], #http_req{}, cb_context:context()}.
-=======
 -spec languages_provided/2 :: (#http_req{}, cb_context:context()) ->
                                       {ne_binaries(), #http_req{}, cb_context:context()}.
->>>>>>> d7006f77
 languages_provided(Req0, #cb_context{req_nouns=Nouns}=Context0) ->
     lager:debug("run: languages_provided"),
     {Req1, #cb_context{languages_provided=LangsProvided}=Context1} = 
@@ -433,12 +360,8 @@
 charsets_provided(_Req, _Context) ->
     no_call.
 
-<<<<<<< HEAD
--spec encodings_provided/2 :: (#http_req{}, cb_context:context()) -> {[ne_binary(),...], #http_req{}, cb_context:context()}.
-=======
 -spec encodings_provided/2 :: (#http_req{}, cb_context:context()) ->
                                       {ne_binaries(), #http_req{}, cb_context:context()}.
->>>>>>> d7006f77
 encodings_provided(Req0, #cb_context{req_nouns=Nouns}=Context0) ->
     lager:debug("run: encodings_provided"),
     {Req1, #cb_context{encodings_provided=EncodingsProvided}=Context1} = 
@@ -450,12 +373,8 @@
                     end, {Req0, Context0}, Nouns),
     {EncodingsProvided, Req1, Context1}.
 
-<<<<<<< HEAD
--spec resource_exists/2 :: (#http_req{}, cb_context:context()) -> {boolean(), #http_req{}, cb_context:context()}.
-=======
 -spec resource_exists/2 :: (#http_req{}, cb_context:context()) ->
                                    {boolean(), #http_req{}, cb_context:context()}.
->>>>>>> d7006f77
 resource_exists(Req, #cb_context{req_nouns=[{<<"404">>,_}|_]}=Context) ->
     lager:debug("failed to tokenize request, returning 404"),
     {false, Req, Context};
@@ -481,32 +400,20 @@
             {false, Req0, Context0}
     end.
 
-<<<<<<< HEAD
--spec moved_temporarily/2 :: (#http_req{}, cb_context:context()) -> {false, #http_req{}, cb_context:context()}.
-=======
 -spec moved_temporarily/2 :: (#http_req{}, cb_context:context()) ->
                                      {'false', #http_req{}, cb_context:context()}.
->>>>>>> d7006f77
 moved_temporarily(Req, Context) ->
     lager:debug("run: moved_temporarily"),
     {false, Req, Context}.
 
-<<<<<<< HEAD
--spec moved_permanently/2 :: (#http_req{}, cb_context:context()) -> {false, #http_req{}, cb_context:context()}.
-=======
 -spec moved_permanently/2 :: (#http_req{}, cb_context:context()) ->
                                      {'false', #http_req{}, cb_context:context()}.
->>>>>>> d7006f77
 moved_permanently(Req, Context) ->
     lager:debug("run: moved_permanently"),
     {false, Req, Context}.
 
-<<<<<<< HEAD
--spec previously_existed/2 :: (#http_req{}, cb_context:context()) -> {false, #http_req{}, cb_context:context()}.
-=======
 -spec previously_existed/2 :: (#http_req{}, cb_context:context()) ->
                                       {'false', #http_req{}, cb_context:context()}.
->>>>>>> d7006f77
 previously_existed(Req, State) ->
     lager:debug("run: previously_existed"),
     {false, Req, State}.
@@ -514,45 +421,29 @@
 %% If we're tunneling PUT through POST, 
 %% we need to allow POST to create a non-existent resource
 %% AKA, 201 Created header set
-<<<<<<< HEAD
--spec allow_missing_post/2 :: (#http_req{}, cb_context:context()) -> {boolean(), #http_req{}, cb_context:context()}.
-=======
 -spec allow_missing_post/2 :: (#http_req{}, cb_context:context()) ->
                                       {boolean(), #http_req{}, cb_context:context()}.
->>>>>>> d7006f77
 allow_missing_post(Req0, #cb_context{req_verb=_Verb}=Context) ->
     lager:debug("run: allow_missing_post when req_verb = ~s", [_Verb]),
     {Method, Req1} = cowboy_http_req:method(Req0),
     {Method =:= 'POST', Req1, Context}.
 
-<<<<<<< HEAD
--spec delete_resource/2 :: (#http_req{}, cb_context:context()) -> {boolean() | 'halt', #http_req{}, cb_context:context()}.
-=======
 -spec delete_resource/2 :: (#http_req{}, cb_context:context()) ->
                                    {boolean() | 'halt', #http_req{}, cb_context:context()}.
->>>>>>> d7006f77
 delete_resource(Req, Context) ->
     lager:debug("run: delete_resource"),
     v1_util:execute_request(Req, Context).
 
-<<<<<<< HEAD
--spec delete_completed/2 :: (#http_req{}, cb_context:context()) -> {boolean(), #http_req{}, cb_context:context()}.
-=======
 -spec delete_completed/2 :: (#http_req{}, cb_context:context()) ->
                                     {boolean(), #http_req{}, cb_context:context()}.
->>>>>>> d7006f77
 delete_completed(Req, Context) ->
     lager:debug("run: delete_completed"),
     v1_util:create_push_response(Req, Context).
 
 %% If allow_missing_post returned true (cause it was a POST) and PUT has been tunnelled,
 %% POST is a create
-<<<<<<< HEAD
--spec post_is_create/2 :: (#http_req{}, cb_context:context()) -> {boolean(), #http_req{}, cb_context:context()}.
-=======
 -spec post_is_create/2 :: (#http_req{}, cb_context:context()) ->
                                   {boolean(), #http_req{}, cb_context:context()}.
->>>>>>> d7006f77
 post_is_create(Req, #cb_context{req_verb = <<"put">>}=Context) ->
     lager:debug("treating post request as a create"),
     {true, Req, Context};
@@ -561,12 +452,8 @@
     {false, Req, Context}.
 
 %% set the location header
-<<<<<<< HEAD
--spec create_path/2 :: (#http_req{}, cb_context:context()) -> {ne_binary(), #http_req{}, cb_context:context()}.
-=======
 -spec create_path/2 :: (#http_req{}, cb_context:context()) ->
                                {ne_binary(), #http_req{}, cb_context:context()}.
->>>>>>> d7006f77
 create_path(Req, #cb_context{resp_headers=RespHeaders}=Context) ->
     lager:debug("run: create_path"),
     %% Location header goes here, I believe?
@@ -574,12 +461,8 @@
     lager:debug("setting path to: ~s", [Path]),
     {crossbar_util:get_path(Req, Path), Req, Context}.
 
-<<<<<<< HEAD
--spec process_post/2 :: (#http_req{}, cb_context:context()) -> {boolean(), #http_req{}, cb_context:context()}.
-=======
 -spec process_post/2 :: (#http_req{}, cb_context:context()) ->
                                 {boolean(), #http_req{}, cb_context:context()}.
->>>>>>> d7006f77
 process_post(Req0, Context0) ->
     lager:debug("run: process_post"),
     case v1_util:execute_request(Req0, Context0) of
@@ -591,12 +474,8 @@
             Else
     end.
 
-<<<<<<< HEAD
--spec is_conflict/2 :: (#http_req{}, cb_context:context()) -> {boolean(), #http_req{}, cb_context:context()}.
-=======
 -spec is_conflict/2 :: (#http_req{}, cb_context:context()) ->
                                {boolean(), #http_req{}, cb_context:context()}.
->>>>>>> d7006f77
 is_conflict(Req, #cb_context{resp_error_code=409}=Context) ->
     lager:debug("request resulted in conflict"),
     {true, Req, Context};
@@ -604,12 +483,8 @@
     lager:debug("run: is_conflict: false"),
     {false, Req, Context}.
 
-<<<<<<< HEAD
--spec from_binary/2 :: (#http_req{}, cb_context:context()) -> {boolean(), #http_req{}, cb_context:context()}.
-=======
 -spec from_binary/2 :: (#http_req{}, cb_context:context()) ->
                                {boolean(), #http_req{}, cb_context:context()}.
->>>>>>> d7006f77
 from_binary(Req0, Context0) ->
     lager:debug("run: from_binary"),
     case v1_util:execute_request(Req0, Context0) of
@@ -621,12 +496,8 @@
             Else
     end.
 
-<<<<<<< HEAD
--spec from_json/2 :: (#http_req{}, cb_context:context()) -> {boolean(), #http_req{}, cb_context:context()}.
-=======
 -spec from_json/2 :: (#http_req{}, cb_context:context()) ->
                              {boolean(), #http_req{}, cb_context:context()}.
->>>>>>> d7006f77
 from_json(Req0, Context0) ->
     lager:debug("run: from_json"),
     case v1_util:execute_request(Req0, Context0) of
@@ -638,12 +509,8 @@
             Else
     end.
 
-<<<<<<< HEAD
--spec from_form/2 :: (#http_req{}, cb_context:context()) -> {boolean(), #http_req{}, cb_context:context()}.
-=======
 -spec from_form/2 :: (#http_req{}, cb_context:context()) ->
                              {boolean(), #http_req{}, cb_context:context()}.
->>>>>>> d7006f77
 from_form(Req0, Context0) ->
     lager:debug("run: from_form"),
     case v1_util:execute_request(Req0, Context0) of
@@ -655,35 +522,23 @@
             Else
     end.
 
-<<<<<<< HEAD
--spec to_json/2 :: (#http_req{}, cb_context:context()) -> {iolist() | ne_binary() | 'halt', #http_req{}, cb_context:context()}.
-=======
 -spec to_json/2 :: (#http_req{}, cb_context:context()) ->
                            {iolist() | ne_binary() | 'halt', #http_req{}, cb_context:context()}.
->>>>>>> d7006f77
 to_json(Req, Context) ->
     Event = <<"v1_resource.to_json">>,
     _ = crossbar_bindings:map(Event, {Req, Context}),
     v1_util:create_pull_response(Req, Context).
 
-<<<<<<< HEAD
--spec to_binary/2 :: (#http_req{}, cb_context:context()) -> {binary(), #http_req{}, cb_context:context()}.
-=======
 -spec to_binary/2 :: (#http_req{}, cb_context:context()) ->
                              {binary(), #http_req{}, cb_context:context()}.
->>>>>>> d7006f77
 to_binary(Req, #cb_context{resp_data=RespData}=Context) ->
     Event = <<"v1_resource.to_binary">>,
     _ = crossbar_bindings:map(Event, {Req, Context}),
     lager:debug("responding to_binary"),
     {RespData, v1_util:set_resp_headers(Req, Context), Context}.
 
-<<<<<<< HEAD
--spec to_csv/2 :: (#http_req{}, cb_context:context()) -> {iolist(), #http_req{}, cb_context:context()}.
-=======
 -spec to_csv/2 :: (#http_req{}, cb_context:context()) ->
                           {iolist(), #http_req{}, cb_context:context()}.
->>>>>>> d7006f77
 to_csv(Req, #cb_context{resp_data=RespData
                         ,resp_headers=RespHeaders
                        }=Context) ->
@@ -715,22 +570,14 @@
     {Vs, _} = wh_json:get_values(JObj),
     csv_ize(Vs).
 
-<<<<<<< HEAD
--spec multiple_choices/2 :: (#http_req{}, cb_context:context()) -> {'false', #http_req{}, cb_context:context()}.
-=======
 -spec multiple_choices/2 :: (#http_req{}, cb_context:context()) ->
                                     {'false', #http_req{}, cb_context:context()}.
->>>>>>> d7006f77
 multiple_choices(Req, Context) ->
     lager:debug("has resp_body: ~s", [cowboy_http_req:has_resp_body(Req)]),
     {false, Req, Context}.
 
-<<<<<<< HEAD
--spec generate_etag/2 :: (#http_req{}, cb_context:context()) -> {ne_binary(), #http_req{}, cb_context:context()}.
-=======
 -spec generate_etag/2 :: (#http_req{}, cb_context:context()) ->
                                  {ne_binary(), #http_req{}, cb_context:context()}.
->>>>>>> d7006f77
 generate_etag(Req0, Context0) ->
     Event = <<"v1_resource.etag">>,
     {Req1, #cb_context{resp_etag=ETag}=Context1} = crossbar_bindings:fold(Event, {Req0, Context0}),
@@ -748,12 +595,8 @@
             {list_to_binary([$", Tag, $"]), Req1, Context1#cb_context{resp_etag=Tag}}
     end.
 
-<<<<<<< HEAD
--spec expires/2 :: (#http_req{}, cb_context:context()) -> {wh_datetime(), #http_req{}, cb_context:context()}.
-=======
 -spec expires/2 :: (#http_req{}, cb_context:context()) ->
                            {wh_datetime(), #http_req{}, cb_context:context()}.
->>>>>>> d7006f77
 expires(Req, #cb_context{resp_expires=Expires}=Context) ->
     Event = <<"v1_resource.expires">>,
     crossbar_bindings:fold(Event, {Expires, Req, Context}).