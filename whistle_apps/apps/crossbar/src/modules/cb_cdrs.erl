%%%-------------------------------------------------------------------
%%% @copyright (C) 2011-2012, VoIP INC
%%% @doc
%%%
%%% CDR
%%% Read only access to CDR docs
%%%
%%% @end
%%% @contributors
%%%   Edouard Swiac
%%%   James Aimonetti
%%%   Karl Anderson
%%%-------------------------------------------------------------------
-module(cb_cdrs).

-export([init/0
         ,allowed_methods/0, allowed_methods/1
         ,resource_exists/0, resource_exists/1
         ,content_types_provided/1
         ,validate/1, validate/2
        ]).

-include("include/crossbar.hrl").

-define(MOD_CONFIG_CAT, <<(?CONFIG_CAT)/binary, ".cdrs">>).

-define(CB_LIST_BY_USER, <<"cdrs/listing_by_owner">>).
-define(CB_LIST, <<"cdrs/crossbar_listing">>).

%%%===================================================================
%%% API
%%%===================================================================
init() ->
    _ = crossbar_bindings:bind(<<"v1_resource.allowed_methods.cdrs">>, ?MODULE, allowed_methods),
    _ = crossbar_bindings:bind(<<"v1_resource.resource_exists.cdrs">>, ?MODULE, resource_exists),
    _ = crossbar_bindings:bind(<<"v1_resource.content_types_provided.cdrs">>, ?MODULE, content_types_provided),
    _ = crossbar_bindings:bind(<<"v1_resource.validate.cdrs">>, ?MODULE, validate).

%%%===================================================================
%%% Internal functions
%%%===================================================================

%%--------------------------------------------------------------------
%% @private
%% @doc
%% This function determines the verbs that are appropriate for the
%% given Nouns.  IE: '/cdr/' can only accept GET
%%
%% Failure here returns 405
%% @end
%%--------------------------------------------------------------------
-spec allowed_methods/0 :: () -> http_methods().
-spec allowed_methods/1 :: (path_token()) -> http_methods().
allowed_methods() ->
    ['GET'].
allowed_methods(_) ->
    ['GET'].

%%--------------------------------------------------------------------
%% @private
%% @doc
%% This function determines if the provided list of Nouns are valid.
%%
%% Failure here returns 404
%% @end
%%--------------------------------------------------------------------
-spec resource_exists/0 :: () -> 'true'.
-spec resource_exists/1 :: (path_token()) -> 'true'.
resource_exists() -> true.
resource_exists(_) -> true.

%%--------------------------------------------------------------------
%% @private
%% @doc
%% Add content types accepted and provided by this module
%%
%% @end
%%--------------------------------------------------------------------
-spec content_types_provided/1 :: (#cb_context{}) -> #cb_context{}.
content_types_provided(#cb_context{}=Context) ->
    Context#cb_context{content_types_provided=[
                                               {to_json, [{<<"application">>, <<"json">>}]}
                                               ,{to_csv, [{<<"application">>, <<"octet-stream">>}]}
                                              ]
                      }.

%%--------------------------------------------------------------------
%% @private
%% @doc
%% This function determines if the parameters and content are correct
%% for this request
%%
%% Failure here returns 400
%% @end
%%--------------------------------------------------------------------
-spec validate/1 :: (#cb_context{}) -> #cb_context{}.
-spec validate/2 :: (#cb_context{}, path_token()) -> #cb_context{}.
validate(#cb_context{req_verb = <<"get">>}=Context) ->
        load_cdr_summary(Context).
validate(#cb_context{req_verb = <<"get">>}=Context, CDRId) ->
        load_cdr(CDRId, Context).

%%--------------------------------------------------------------------
%% @private
%% @doc
%% Attempt to load list of accounts, each summarized.  Or a specific
%% account summary.
%% @end
%%--------------------------------------------------------------------
-spec load_cdr_summary/1 :: (#cb_context{}) -> #cb_context{}.
<<<<<<< HEAD
load_cdr_summary(#cb_context{req_nouns=Nouns, query_json=QJObj}=Context) ->
    case Nouns of
        [_, {?WH_ACCOUNTS_DB, [_AID]} | _] ->
            lager:debug("loading cdrs for account ~s", [_AID]),
            case create_view_options(undefined, Context) of
                {error, C} -> C;
                {ok, ViewOptions} ->
                    crossbar_doc:load_view(?CB_LIST
                                           ,ViewOptions
                                           ,Context#cb_context{query_json=wh_json:delete_keys([<<"created_to">>
                                                                                               ,<<"created_from">>
                                                                                              ], QJObj)}
                                           ,fun normalize_view_results/2)
            end;
        [_, {<<"users">>, [UserId] } | _] ->
            lager:debug("loading cdrs for user ~s", [UserId]),
            case create_view_options(UserId, Context) of
                {error, C} -> C;
                {ok, ViewOptions} ->
                    crossbar_doc:load_view(?CB_LIST_BY_USER
                                           ,ViewOptions
                                           ,Context#cb_context{query_json=wh_json:delete_keys([<<"created_to">>
                                                                                              ,<<"created_from">>
                                                                                              ], QJObj)}
                                           ,fun normalize_view_results/2)
            end;
        _ ->
            lager:debug("invalid URL chain for cdr summary request"),
            crossbar_util:response_faulty_request(Context)
    end.
=======
load_cdr_summary(#cb_context{req_nouns=[_, {?WH_ACCOUNTS_DB, _AID} | _]}=Context) ->
    lager:debug("loading cdrs for account ~s", [_AID]),
    case create_view_options(undefined, Context) of
        {ok, ViewOptions} -> load_view(ViewOptions, Context);
        {error, C} -> C
    end;
load_cdr_summary(#cb_context{req_nouns=[_, {<<"users">>, [UserId] } | _]}=Context) ->
    lager:debug("loading cdrs for user ~s", [UserId]),
    case create_view_options(UserId, Context) of
        {ok, ViewOptions} -> load_view(ViewOptions, Context);
        {error, C} -> C
    end;
load_cdr_summary(Context) ->
    lager:debug("invalid URL chain for cdr summary request"),
    cb_context:add_system_error(faulty_request, Context).

load_view(ViewOptions, #cb_context{query_json=JObj}=Context) ->
    crossbar_doc:load_view(?CB_LIST_BY_USER
                           ,ViewOptions
                           ,Context#cb_context{query_json=wh_json:delete_keys([<<"created_to">>
                                                                                   ,<<"created_from">>
                                                                              ], JObj)}
                           ,fun normalize_view_results/2).
>>>>>>> f0b091cc

%%--------------------------------------------------------------------
%% @private
%% @doc
%% Load a CDR document from the database
%% @end
%%--------------------------------------------------------------------
-spec load_cdr/2 :: (ne_binary(), #cb_context{}) -> #cb_context{}.
load_cdr(CdrId, Context) ->
    crossbar_doc:load(CdrId, Context).

%%--------------------------------------------------------------------
%% @private
%% @doc
%% Normalizes the resuts of a view
%% @end
%%--------------------------------------------------------------------
-spec normalize_view_results/2 :: (Doc :: wh_json:json_object(), Acc :: wh_json:json_objects()) -> wh_json:json_objects().
normalize_view_results(JObj, Acc) ->
    [filter_cdr_fields(wh_json:get_value(<<"value">>, JObj))|Acc].

filter_cdr_fields(JObj) ->
    JObj.

%%--------------------------------------------------------------------
%% @private
%% @doc
%%
%% @end
%%--------------------------------------------------------------------
-spec create_view_options/2 :: ('undefined' | ne_binary(), #cb_context{}) -> {'error', #cb_context{}} |
                                                                             {'ok', proplist()}.
create_view_options(OwnerId, #cb_context{query_json=JObj}=Context) ->
    MaxRange = whapps_config:get_integer(?MOD_CONFIG_CAT, <<"maximum_range">>, 6048000),
    To = wh_json:get_integer_value(<<"created_to">>, JObj, wh_util:current_tstamp()),
    From = wh_json:get_integer_value(<<"created_from">>, JObj, wh_util:current_tstamp() - MaxRange),
    Diff = To - From,
    case {Diff < 0, Diff > MaxRange} of
        {true, _} -> 
            Message = <<"created_from is prior to created_to">>,
            {error, cb_context:add_validation_error(<<"created_from">>, <<"date_range">>, Message, Context)};
        {_, true} -> 
            Message = <<"created_to is more than ", (wh_util:to_binary(MaxRange))/binary, " seconds from created_from">>,
            {error, cb_context:add_validation_error(<<"created_from">>, <<"date_range">>, Message, Context)};
        {false, false} when OwnerId =:= undefined ->
            {ok, [{<<"startkey">>, From}, {<<"endkey">>, To}]};
        {false, false} ->
            {ok, [{<<"startkey">>, [OwnerId, From]}, {<<"endkey">>, [OwnerId, To]}]}
    end.<|MERGE_RESOLUTION|>--- conflicted
+++ resolved
@@ -108,62 +108,29 @@
 %% @end
 %%--------------------------------------------------------------------
 -spec load_cdr_summary/1 :: (#cb_context{}) -> #cb_context{}.
-<<<<<<< HEAD
-load_cdr_summary(#cb_context{req_nouns=Nouns, query_json=QJObj}=Context) ->
-    case Nouns of
-        [_, {?WH_ACCOUNTS_DB, [_AID]} | _] ->
-            lager:debug("loading cdrs for account ~s", [_AID]),
-            case create_view_options(undefined, Context) of
-                {error, C} -> C;
-                {ok, ViewOptions} ->
-                    crossbar_doc:load_view(?CB_LIST
-                                           ,ViewOptions
-                                           ,Context#cb_context{query_json=wh_json:delete_keys([<<"created_to">>
-                                                                                               ,<<"created_from">>
-                                                                                              ], QJObj)}
-                                           ,fun normalize_view_results/2)
-            end;
-        [_, {<<"users">>, [UserId] } | _] ->
-            lager:debug("loading cdrs for user ~s", [UserId]),
-            case create_view_options(UserId, Context) of
-                {error, C} -> C;
-                {ok, ViewOptions} ->
-                    crossbar_doc:load_view(?CB_LIST_BY_USER
-                                           ,ViewOptions
-                                           ,Context#cb_context{query_json=wh_json:delete_keys([<<"created_to">>
-                                                                                              ,<<"created_from">>
-                                                                                              ], QJObj)}
-                                           ,fun normalize_view_results/2)
-            end;
-        _ ->
-            lager:debug("invalid URL chain for cdr summary request"),
-            crossbar_util:response_faulty_request(Context)
-    end.
-=======
 load_cdr_summary(#cb_context{req_nouns=[_, {?WH_ACCOUNTS_DB, _AID} | _]}=Context) ->
     lager:debug("loading cdrs for account ~s", [_AID]),
     case create_view_options(undefined, Context) of
-        {ok, ViewOptions} -> load_view(ViewOptions, Context);
+        {ok, ViewOptions} -> load_view(?CB_LIST, ViewOptions, Context);
         {error, C} -> C
     end;
 load_cdr_summary(#cb_context{req_nouns=[_, {<<"users">>, [UserId] } | _]}=Context) ->
     lager:debug("loading cdrs for user ~s", [UserId]),
     case create_view_options(UserId, Context) of
-        {ok, ViewOptions} -> load_view(ViewOptions, Context);
+        {ok, ViewOptions} -> load_view(?CB_LIST_BY_USER, ViewOptions, Context);
         {error, C} -> C
     end;
 load_cdr_summary(Context) ->
     lager:debug("invalid URL chain for cdr summary request"),
     cb_context:add_system_error(faulty_request, Context).
 
-load_view(ViewOptions, #cb_context{query_json=JObj}=Context) ->
-    crossbar_doc:load_view(?CB_LIST_BY_USER
+load_view(View, ViewOptions, #cb_context{query_json=JObj}=Context) ->
+    crossbar_doc:load_view(View	
                            ,ViewOptions
                            ,Context#cb_context{query_json=wh_json:delete_keys([<<"created_to">>
                                                                                    ,<<"created_from">>
                                                                               ], JObj)}
                            ,fun normalize_view_results/2).
->>>>>>> f0b091cc
 
 %%--------------------------------------------------------------------
 %% @private
