--- conflicted
+++ resolved
@@ -638,17 +638,10 @@
     lager:debug("create push response"),
     {Content, Req1} = create_resp_content(Req0, Context),
     Req2 = set_resp_headers(Req1, Context),
-<<<<<<< HEAD
-
-    {ok, Req3} = cowboy_http_req:set_resp_body(Content, Req2),
-    Succeeded = succeeded(Context),
-
-=======
     lager:debug("content: ~s", [list_to_binary(Content)]),
     {ok, Req3} = cowboy_http_req:set_resp_body(Content, Req2),
     Succeeded = succeeded(Context),
     lager:debug("is successful response: ~p", [Succeeded]),
->>>>>>> 9558a37f
     {Succeeded, Req3, Context}.
 
 %%--------------------------------------------------------------------
@@ -661,11 +654,7 @@
 -spec create_pull_response/2 :: (#http_req{}, #cb_context{}) -> {ne_binary() | iolist() | 'halt', #http_req{}, #cb_context{}}.
 create_pull_response(Req0, Context) ->
     {Content, Req1} = create_resp_content(Req0, Context),
-<<<<<<< HEAD
-
-=======
     lager:debug("content: ~s", [list_to_binary(Content)]),
->>>>>>> 9558a37f
     Req2 = set_resp_headers(Req1, Context),
     case succeeded(Context) of
         false -> {halt, Req2, Context};
@@ -716,11 +705,7 @@
               Else ->
                   wh_util:to_binary(Else)
           end,
-<<<<<<< HEAD
-
-=======
     lager:debug("generating ~s ~b response, ~s", [RespStatus, wh_util:to_integer(RespErrorCode), list_to_binary(Msg)]),
->>>>>>> 9558a37f
     [{<<"auth_token">>, wh_util:to_binary(AuthToken)}
      ,{<<"status">>, wh_util:to_binary(RespStatus)}
      ,{<<"message">>, wh_util:to_binary(Msg)}
@@ -753,15 +738,9 @@
 -spec halt/2 :: (#http_req{}, #cb_context{}) -> {'halt', #http_req{}, #cb_context{}}.
 halt(Req0, #cb_context{resp_error_code=StatusCode}=Context) ->
     lager:debug("halting execution here"),
-
-<<<<<<< HEAD
-    {Content, Req1} = create_resp_content(Req0, Context),
-=======
     {Content, Req1} = create_resp_content(Req0, Context),    
     lager:debug("setting resp body: ~s", [Content]),
->>>>>>> 9558a37f
     {ok, Req2} = cowboy_http_req:set_resp_body(Content, Req1),
-
     lager:debug("setting status code: ~p", [StatusCode]),
     {ok, Req3} = cowboy_http_req:reply(StatusCode, Req2),
     {halt, Req3, Context}.