%%%-------------------------------------------------------------------
%%% @author Karl Anderson <karl@2600hz.org>
%%% @copyright (C) 2011, VoIP INC
%%% @doc
%%%
%%% @end
%%% Created : 26 Jan 2011 by Karl Anderson <karl@2600hz.org>
%%%-------------------------------------------------------------------
-module(crossbar_doc).

-export([load/2, load_from_file/2, load_merge/3, load_view/3, load_view/4, load_attachment/3, load_docs/2]).
-export([save/1, delete/1, delete/2, save_attachment/4, save_attachment/5, delete_attachment/3]).
-export([ensure_saved/1]).
-export([public_fields/1, private_fields/1, is_private_key/1]).
-export([rev_to_etag/1, current_doc_vsn/0]).

-include("../include/crossbar.hrl").

-define(CROSSBAR_DOC_VSN, <<"1">>).
-define(PVT_FUNS, [fun add_pvt_vsn/2, fun add_pvt_account_id/2, fun add_pvt_account_db/2
		   ,fun add_pvt_created/2, fun add_pvt_modified/2
		  ]).

%%--------------------------------------------------------------------
%% @public
%% @doc
%% Returns the version number attached to created/updated documents.
%% Indicates what pvt fields are created/updated when saving.
%%
%% Failure here returns 410, 500, or 503
%% @end
%%--------------------------------------------------------------------
-spec(current_doc_vsn/0 :: () -> <<_:8>>).
current_doc_vsn() ->
    ?CROSSBAR_DOC_VSN.

%%--------------------------------------------------------------------
%% @public
%% @doc
%% This function attempts to load the context with account details,
%% including the account db name and the account doc.
%%
%% Failure here returns 410, 500, or 503
%% @end
%%--------------------------------------------------------------------
-spec(load/2 :: (DocId :: binary(), Context :: #cb_context{}) -> #cb_context{}).
load(_DocId, #cb_context{db_name = <<>>}=Context) ->
    crossbar_util:response_db_missing(Context);
load(DocId, #cb_context{db_name=DB}=Context) ->
    case couch_mgr:open_doc(DB, DocId) of
        {error, db_not_reachable} ->
	    ?LOG("loading doc ~s from ~s failed: db not reachable", [DocId, DB]),
            crossbar_util:response_datastore_timeout(Context);
        {error, not_found} ->
	    ?LOG("loading doc ~s from ~s failed: doc not found", [DocId, DB]),
            crossbar_util:response_bad_identifier(DocId, Context);
	{ok, Doc} ->
	    ?LOG("loaded doc ~s from ~s", [DocId, DB]),
            case wh_util:is_true(wh_json:get_value(<<"pvt_deleted">>, Doc)) of
                true ->
                    crossbar_util:response_bad_identifier(DocId, Context);
                false ->
                    Context#cb_context{doc=Doc
                                       ,resp_status=success
                                       ,resp_data=public_fields(Doc)
                                       ,resp_etag=rev_to_etag(Doc)
                                      }
            end;
        _Else ->
	    ?LOG("Unexpected return from datastore: ~p", [_Else]),
            Context#cb_context{doc=wh_json:new()}
    end.

%%--------------------------------------------------------------------
%% @public
%% @doc
%% "Load" is a poor word choice given the other function names...
%% This function creates a crossbar document from the contents of
%% a file.
%%
%% Failure here returns 410, 500, or 503
%% @end
%%--------------------------------------------------------------------
-spec(load_from_file/2 :: (Db :: binary(), File :: binary()) -> no_return()).
load_from_file(Db, File) ->
    couch_mgr:load_doc_from_file(Db, crossbar, File).

%%--------------------------------------------------------------------
%% @public
%% @doc
%% This function attempts to merge the submitted data with the private
%% fields of an existing account document, if successful it will
%% load the context with the account details
%%
%% Failure here returns 410, 500, or 503
%% @end
%%--------------------------------------------------------------------
-spec(load_merge/3 :: (DocId :: binary(), Data :: json_object(), Context :: #cb_context{}) -> #cb_context{}).
load_merge(_DocId, _Data, #cb_context{db_name = <<>>}=Context) ->
    ?LOG("db missing from #cb_context for doc ~s", [_DocId]),
    crossbar_util:response_db_missing(Context);
load_merge(DocId, DataJObj, #cb_context{db_name=DBName}=Context) ->
    case load(DocId, Context) of
        #cb_context{resp_status=success, doc=Doc}=Context1 ->
	    ?LOG("loaded doc ~s from ~s, merging", [DocId, DBName]),
	    PrivJObj = private_fields(Doc),
            Doc1 = wh_json:merge_jobjs(PrivJObj, DataJObj),
            Context1#cb_context{
	      doc=Doc1
	      ,resp_status=success
	      ,resp_data=public_fields(Doc1)
	      ,resp_etag=rev_to_etag(Doc1)
	     };
        Else ->
	    ?LOG("loading doc ~s from ~s failed unexpectedly", [DocId, DBName]),
            Else
    end.

%%--------------------------------------------------------------------
%% @public
%% @doc
%% This function attempts to load the context with the results of a view
%% run against the accounts database.
%%
%% Failure here returns 500 or 503
%% @end
%%--------------------------------------------------------------------
-spec(load_view/3 :: (View :: binary(), Options :: proplist(), Context :: #cb_context{}) -> #cb_context{}).
load_view(_View, _Options, #cb_context{db_name = <<>>}=Context) ->
    ?LOG("db missing from #cb_context for view ~s", [view_name_to_binary(_View)]),
    crossbar_util:response_db_missing(Context);
<<<<<<< HEAD
load_view(View, Options, #cb_context{db_name=DB, req_json=RJ}=Context) ->
=======
load_view(View, Options, #cb_context{db_name=DB, query_json=RJ}=Context) ->
>>>>>>> d6b7d9d4
    {HasFilter, ViewOptions} = case has_filter(RJ) of
                                   true ->
                                       {true
                                        ,[{<<"include_docs">>, true} | proplists:delete(<<"include_docs">>, Options)]};
                                   false ->
                                       {false, Options}
                               end,
    case couch_mgr:get_results(DB, View, ViewOptions) of
	{error, invalid_view_name} ->
	    ?LOG("loading view ~s from ~s failed: invalid view", [view_name_to_binary(View), DB]),
            crossbar_util:response_missing_view(Context);
	{error, not_found} ->
	    ?LOG("loading view ~s from ~s failed: not found", [view_name_to_binary(View), DB]),
	    crossbar_util:response_missing_view(Context);
        {ok, Docs} when HasFilter ->
	    ?LOG("loaded view ~s from ~s, running query filter", [view_name_to_binary(View), DB]),
            Filtered = [Doc || Doc <- Docs, Doc =/= undefined, filter_doc(wh_json:get_value(<<"doc">>, Doc), RJ)],
            Context#cb_context{
	      doc=Filtered
	      ,resp_status=success
	      ,resp_etag=rev_to_etag(Filtered)
	     };
	{ok, Docs} ->
	    ?LOG("loaded view ~s from ~s", [view_name_to_binary(View), DB]),
            Context#cb_context{
	      doc=Docs
	      ,resp_status=success
	      ,resp_etag=rev_to_etag(Docs)
	     };
        _Else ->
	    ?LOG("loading view ~s from ~s failed: unexpected ~p", [view_name_to_binary(View), DB, _Else]),
            Context#cb_context{doc=wh_json:new()}
    end.

%%--------------------------------------------------------------------
%% @public
%% @doc
%% This function attempts to load the context with the results of a view
%% run against the accounts database.  The results are then filtered by
%% the supplied function
%%
%% Failure here returns 500 or 503
%% @end
%%--------------------------------------------------------------------
-spec load_view/4 :: (ne_binary(), proplist(), #cb_context{}, fun((json_object(), json_objects()) -> json_objects())) -> #cb_context{}.
load_view(View, Options, Context, Filter) when is_function(Filter, 2) ->
    case load_view(View, Options, Context) of
        #cb_context{resp_status=success, doc=Doc} = Context1 ->
            Context1#cb_context{resp_data=
                                    lists:filter(fun(undefined) -> false;
                                                    (_) -> true
                                                 end, lists:foldr(Filter, [], Doc))};
        Else ->
            Else
    end.

%%--------------------------------------------------------------------
%% @public
%% @doc
%% This function attempts to load the context with the results of all the
%% docs in the supplied Db, with the fold function weeding out those not
%% desired by returning 'undefined' or not adding it to the Accumulator
%%
%% Failure here returns 500 or 503
%% @end
%%--------------------------------------------------------------------
-spec load_docs/2 :: (#cb_context{}, fun((json_object(), json_objects()) -> [json_object() | 'undefined',...])) -> #cb_context{}.
load_docs(#cb_context{db_name=Db}=Context, Filter) when is_function(Filter, 2) ->
    case couch_mgr:all_docs(Db) of
	{ok, Docs} ->
            Context#cb_context{resp_status=success, resp_data=lists:filter(fun(X) -> X =/= undefined end, lists:foldr(Filter, [], Docs))};
        {error, db_not_reachable} ->
            crossbar_util:response_datastore_timeout(Context);
        {error, not_found} ->
            crossbar_util:response_db_missing(Context);
	_Else ->
	    Context
    end.

%%--------------------------------------------------------------------
%% @public
%% @doc
%% This function attempts to load the context with the binary payload
%% stored as an attachment
%%
%% Failure here returns 500 or 503
%% @end
%%--------------------------------------------------------------------
-spec(load_attachment/3 :: (DocId :: binary(), AName :: binary(), Context :: #cb_context{}) -> #cb_context{}).
load_attachment(_DocId, _AName, #cb_context{db_name = <<>>}=Context) ->
    ?LOG("loading attachment ~s from doc ~s failed: no db", [_DocId, _AName]),
    crossbar_util:response_db_missing(Context);
load_attachment(DocId, AName, #cb_context{db_name=DB}=Context) ->
    case couch_mgr:fetch_attachment(DB, DocId, AName) of
        {error, db_not_reachable} ->
	    ?LOG("loading attachment ~s from doc ~s from db ~s failed: db not reachable", [AName, DocId, DB]),
            crossbar_util:response_datastore_timeout(Context);
	{error, not_found} ->
	    ?LOG("loading attachment ~s from doc ~s from db ~s failed: attachment not found", [AName, DocId, DB]),
	    crossbar_util:response_bad_identifier(DocId, Context);
	{ok, AttachBin} ->
	    ?LOG("loaded attachment ~s from doc ~s from db ~s", [AName, DocId, DB]),
	    #cb_context{resp_status=success, doc=Doc} = Context1 = load(DocId, Context),

            Context1#cb_context{
	      resp_status=success
	      ,doc=Doc
	      ,resp_data=AttachBin
	      ,resp_etag=rev_to_etag(Doc)
	     };
        _Else ->
	    ?LOG("loading attachment ~s from doc ~s from db ~s failed: unexpected ~p", [AName, DocId, DB, _Else]),
            Context
    end.

%%--------------------------------------------------------------------
%% @public
%% @doc
%% This function attempts to save the provided document to the accounts
%% database. The result is loaded into the context record.
%%
%% Failure here returns 500 or 503
%% @end
%%--------------------------------------------------------------------
-spec save/1 :: (#cb_context{}) -> #cb_context{}.
save(#cb_context{db_name = <<>>}=Context) ->
    ?LOG("DB undefined, cannot save"),
    crossbar_util:response_db_missing(Context);
save(#cb_context{db_name=DB, doc=JObj, req_verb=Verb, resp_headers=RespHs}=Context) ->
    JObj0 = update_pvt_parameters(JObj, Context),
    case couch_mgr:save_doc(DB, JObj0) of
        {error, db_not_reachable} ->
	    ?LOG("Failed to save json: db not reachable"),
            crossbar_util:response_datastore_timeout(Context);
	{error, conflict} ->
	    ?LOG("Failed to save json: conflicts with existing doc"),
	    crossbar_util:response_conflicting_docs(Context);
	{ok, JObj1} when Verb =:= <<"put">> ->
	    ?LOG("Saved a put request, setting location headers"),
	    send_document_change(created, DB, JObj1),
            Context#cb_context{
                 doc=JObj1
                ,resp_status=success
                ,resp_headers=[{"Location", wh_json:get_value(<<"_id">>, JObj1)} | RespHs]
                ,resp_data=public_fields(JObj1)
                ,resp_etag=rev_to_etag(JObj1)
            };
	{ok, JObj2} ->
	    ?LOG("Saved json doc"),
	    send_document_change(edited, DB, JObj2),
            Context#cb_context{
                 doc=JObj2
                ,resp_status=success
                ,resp_data=public_fields(JObj2)
                ,resp_etag=rev_to_etag(JObj2)
            };
        _Else ->
            ?LOG("Save failed: unexpected return from datastore: ~p", [_Else]),
            Context
    end.

%%--------------------------------------------------------------------
%% @public
%% @doc
%% This function attempts to save the provided document to the accounts
%% database. The result is loaded into the context record.
%%
%% Failure here returns 500 or 503
%% @end
%%--------------------------------------------------------------------
-spec ensure_saved/1 :: (Context) -> #cb_context{} when
      Context :: #cb_context{}.
ensure_saved(#cb_context{db_name = <<>>}=Context) ->
    ?LOG("DB undefined, cannot ensure save"),
    crossbar_util:response_db_missing(Context);
ensure_saved(#cb_context{db_name=DB, doc=JObj, req_verb=Verb, resp_headers=RespHs}=Context) ->
    JObj0 = update_pvt_parameters(JObj, Context),
    case couch_mgr:ensure_saved(DB, JObj0) of
        {error, db_not_reachable} ->
	    ?LOG("Failed to save json: db not reachable"),
            crossbar_util:response_datastore_timeout(Context);
	{ok, JObj1} when Verb =:= <<"put">> ->
	    ?LOG("Saved a put request, setting location headers"),
	    send_document_change(created, DB, JObj1),
            Context#cb_context{
                 doc=JObj1
                ,resp_status=success
                ,resp_headers=[{"Location", wh_json:get_value(<<"_id">>, JObj1)} | RespHs]
                ,resp_data=public_fields(JObj1)
                ,resp_etag=rev_to_etag(JObj1)
            };
	{ok, JObj2} ->
	    ?LOG("Saved json doc"),
	    send_document_change(edited, DB, JObj2),
            Context#cb_context{
                 doc=JObj2
                ,resp_status=success
                ,resp_data=public_fields(JObj2)
                ,resp_etag=rev_to_etag(JObj2)
            };
        _Else ->
            ?LOG("Save failed: unexpected return from datastore: ~p", [_Else]),
            Context
    end.

-spec send_document_change/3 :: (Action, Db, Doc) -> pid() when
      Action :: wapi_conf:conf_action(),
      Db :: ne_binary(),
      Doc :: json_object().
send_document_change(Action, Db, Doc) when not is_binary(Action) ->
    send_document_change(wh_util:to_binary(Action), Db, Doc);
send_document_change(Action, Db, Doc) ->
    CallID = get(callid),
    spawn(fun() ->
                  put(callid, CallID),
                  Id = wh_json:get_value(<<"_id">>, Doc),
                  Type = wh_json:get_binary_value(<<"pvt_type">>, Doc, <<"undefined">>),
		  Change = [{<<"ID">>, Id}
			    ,{<<"Rev">>, wh_json:get_value(<<"_rev">>, Doc)}
                            ,{<<"Doc">>, public_fields(Doc)}
			    ,{<<"Type">>, Type}
			    ,{<<"Account-DB">>, wh_json:get_value(<<"pvt_account_db">>, Doc)}
			    ,{<<"Account-ID">>, wh_json:get_value(<<"pvt_account_id">>, Doc)}
			    ,{<<"Date-Modified">>, wh_json:get_binary_value(<<"pvt_created">>, Doc)}
			    ,{<<"Date-Created">>, wh_json:get_binary_value(<<"pvt_modified">>, Doc)}
			    ,{<<"Version">>, wh_json:get_binary_value(<<"pvt_vsn">>, Doc)}
			    | wh_api:default_headers(<<"configuration">>, <<"doc_", Action/binary>>, ?APP_NAME, ?APP_VERSION)],
		  ?LOG("publishing configuration document_change event for ~s, type: ~s", [Id, Type]),
		  wapi_conf:publish_doc_update(Action, Db, Type, Id, Change)
	  end).
%%--------------------------------------------------------------------
%% @public
%% @doc
%% Save the Contents as an attachment on the document.
%%
%% Failure here returns 500 or 503
%% @end
%%--------------------------------------------------------------------
-spec(save_attachment/4 :: (DocId :: binary(), AName :: binary(), Contents :: binary(), Context :: #cb_context{}) -> #cb_context{}).
save_attachment(DocId, AName, Contents, Context) ->
    save_attachment(DocId, AName, Contents, Context, []).

%%--------------------------------------------------------------------
%% @public
%% @doc
%% Save the Contents as an attachment on the document with options
%%
%% Failure here returns 500 or 503
%% @end
%%--------------------------------------------------------------------
-spec(save_attachment/5 :: (DocId :: binary(), AName :: binary(), Contents :: binary(), Context :: #cb_context{}, Options :: proplist()) -> #cb_context{}).
save_attachment(_DocId, _AName, _, #cb_context{db_name = <<>>}=Context, _) ->
    ?LOG("Saving attachment ~s to doc ~s failed: no db specified", [_AName, _DocId]),
    crossbar_util:response_db_missing(Context);
save_attachment(DocId, AName, Contents, #cb_context{db_name=DB}=Context, Options) ->
    Opts1 = case props:get_value(rev, Options) of
		undefined ->
		    {ok, Rev} = couch_mgr:lookup_doc_rev(DB, DocId),
		    [{rev, Rev} | Options];
		O -> O
	    end,
    case couch_mgr:put_attachment(DB, DocId, AName, Contents, Opts1) of
        {error, db_not_reachable} ->
	    ?LOG("Saving attachment ~s to doc ~s to db ~s failed: db not reachable", [AName, DocId, DB]),
            crossbar_util:response_datastore_timeout(Context);
	{error, conflict} ->
	    ?LOG("Saving attachment ~s to doc ~s to db ~s failed: conflict", [AName, DocId, DB]),
	    crossbar_util:response_conflicting_docs(Context);
	{ok, _Res} ->
	    ?LOG("Saved attachment ~s to doc ~s to db ~s", [AName, DocId, DB]),
	    {ok, Rev1} = couch_mgr:lookup_doc_rev(DB, DocId),
            Context#cb_context{
	      resp_status=success
	      ,resp_data=[]
	      ,resp_etag=rev_to_etag(Rev1)
            };
        _Else ->
	    ?LOG("Saving attachment ~s to doc ~s to db ~s failed: unexpected: ~p", [AName, DocId, DB, _Else]),
            crossbar_util:response_datastore_conn_refused(Context)
    end.

%%--------------------------------------------------------------------
%% @public
%% @doc
%% This function will attempt to remove an account document from the
%% account database.  This is preformed as a soft-delete and enforced
%% by the views.  Clean up process remove old data based on the delete
%% flag and last modified date
%%
%% Failure here returns 500 or 503
%% @end
%%--------------------------------------------------------------------
-spec delete/1 :: (Context) -> #cb_context{} when
      Context :: #cb_context{}.
-spec delete/2 :: (Context, Switch) -> #cb_context{} when
      Context :: #cb_context{},
      Switch :: permanent.

delete(#cb_context{db_name = <<>>, doc=JObj}=Context) ->
    ?LOG("deleting ~s failed, no db", [wh_json:get_value(<<"_id">>, JObj)]),
    crossbar_util:response_db_missing(Context);
delete(#cb_context{db_name=DB, doc=JObj}=Context) ->
    JObj0 = update_pvt_parameters(JObj, Context),
    JObj1 = wh_json:set_value(<<"pvt_deleted">>, true, JObj0),
    case couch_mgr:save_doc(DB, JObj1) of
        {error, db_not_reachable} ->
	    ?LOG("deleting ~s from ~s failed, db not reachable", [wh_json:get_value(<<"_id">>, JObj), DB]),
            crossbar_util:response_datastore_timeout(Context);
	{ok, _Doc} ->
	    ?LOG("deleted ~s from ~s", [wh_json:get_value(<<"_id">>, JObj), DB]),
	    send_document_change(deleted, DB, JObj1),
            Context#cb_context{
	       doc = wh_json:new()
	      ,resp_status=success
	      ,resp_data=[]
	     };
        _Else ->
	    ?LOG("deleting ~s from ~s failed: unexpected ~p", [wh_json:get_value(<<"_id">>, JObj), DB, _Else]),
            Context
    end.

delete(#cb_context{db_name = <<>>, doc=JObj}=Context, permanent) ->
    ?LOG("permanent deleting ~s failed, no db", [wh_json:get_value(<<"_id">>, JObj)]),
    crossbar_util:response_db_missing(Context);
delete(#cb_context{db_name=DB, doc=JObj}=Context, permanent) ->
    case couch_mgr:del_doc(DB, JObj) of
        {error, db_not_reachable} ->
	    ?LOG("permanent deleting ~s from ~s failed, db not reachable", [wh_json:get_value(<<"_id">>, JObj), DB]),
            crossbar_util:response_datastore_timeout(Context);
	{ok, _Doc} ->
	    ?LOG("permanently deleted ~s from ~s", [wh_json:get_value(<<"_id">>, JObj), DB]),
            Context#cb_context{
	       doc = wh_json:new()
	      ,resp_status=success
	      ,resp_data=[]
	     };
        _Else ->
	    ?LOG("permanently deleting ~s from ~s failed: unexpected ~p", [wh_json:get_value(<<"_id">>, JObj), DB, _Else]),
            Context
    end.

%%--------------------------------------------------------------------
%% @public
%% @doc
%% This function will attempt to remove an attachment from a document.
%% Unlike the delete function, this is NOT a soft-delete.
%%
%% Failure here returns 500 or 503
%% @end
%%--------------------------------------------------------------------
-spec(delete_attachment/3 :: (DocId :: binary(), AName :: binary(), Context :: #cb_context{}) -> #cb_context{}).
delete_attachment(_DocId, _AName, #cb_context{db_name = <<>>}=Context) ->
    ?LOG("deleting attachment ~s from doc ~s failed: no db", [_AName, _DocId]),
    crossbar_util:response_db_missing(Context);
delete_attachment(DocId, AName, #cb_context{db_name=DB}=Context) ->
    case couch_mgr:delete_attachment(DB, DocId, AName) of
        {error, db_not_reachable} ->
	    ?LOG("deleting attachment ~s from doc ~s from ~s failed: db not reachable", [AName, DocId, DB]),
            crossbar_util:response_datastore_timeout(Context);
	{error, not_found} ->
	    ?LOG("deleting attachment ~s from doc ~s from ~s failed: not found", [AName, DocId, DB]),
	    crossbar_util:response_bad_identifier(DocId, Context);
	{ok, _Res} ->
	    ?LOG("deleted attachment ~s from doc ~s from ~s", [AName, DocId, DB]),
	    {ok, Rev} = couch_mgr:lookup_doc_rev(DB, DocId),
            Context#cb_context{
	      resp_status=success
	      ,resp_data=[]
	      ,resp_etag=rev_to_etag(Rev)
            };
        _Else ->
	    ?LOG("deleting attachment ~s from doc ~s from ~s failed: unexpected ~p", [AName, DocId, DB, _Else]),
            Context
    end.

%%--------------------------------------------------------------------
%% @public
%% @doc
%% This function will filter any private fields out of the provided
%% json proplist
%% @end
%%--------------------------------------------------------------------
-spec public_fields/1 :: (json_object() | json_objects()) -> json_object() | json_objects().
public_fields([_|_]=JObjs)->
    lists:map(fun public_fields/1, JObjs);
public_fields(JObj) ->
    PubJObj = wh_json:filter(fun({K, _}) -> not is_private_key(K) end, JObj),
    case wh_json:get_value(<<"_id">>, JObj) of
        undefined -> PubJObj;
        Id -> wh_json:set_value(<<"id">>, Id, PubJObj)
    end.

%%--------------------------------------------------------------------
%% @public
%% @doc
%% This function will filter any public fields out of the provided
%% json proplist
%% @end
%%--------------------------------------------------------------------
-spec private_fields/1 :: (json_object() | json_objects()) -> json_object() | json_objects().
private_fields([_|_]=JObjs)->
    lists:map(fun public_fields/1, JObjs);
private_fields(JObj) ->
    wh_json:filter(fun({K, _}) -> is_private_key(K) end, JObj).

%%--------------------------------------------------------------------
%% @public
%% @doc
%% This function will return a boolean, true if the provided key is
%% considered private; otherwise false
%% @end
%%--------------------------------------------------------------------
-spec is_private_key/1 :: (binary()) -> boolean().
is_private_key(<<"_", _/binary>>) -> true;
is_private_key(<<"pvt_", _/binary>>) -> true;
is_private_key(_) -> false.

%%--------------------------------------------------------------------
%% @public
%% @doc
%% This function will attempt to convert a revision tag on the provided
%% document into a usable ETag for the response
%% @end
%%--------------------------------------------------------------------
-spec rev_to_etag/1 :: (json_object() | json_objects()) -> 'undefined' | 'automatic' | string().
rev_to_etag([_|_])-> automatic;
rev_to_etag([]) -> undefined;
rev_to_etag(JObj) ->
    case wh_json:get_value(<<"_rev">>, JObj) of
        undefined -> undefined;
        Rev -> wh_util:to_list(Rev)
    end.
%%--------------------------------------------------------------------
%% @private
%% @doc
%% This function is used to update the private timestamps, and db
%% parameters on all crossbar documents
%% @end
%%--------------------------------------------------------------------
-spec update_pvt_parameters/2 :: (json_object(), #cb_context{}) -> json_object().
update_pvt_parameters(JObj0, #cb_context{db_name=DBName}) ->
    lists:foldl(fun(Fun, JObj) -> Fun(JObj, DBName) end, JObj0, ?PVT_FUNS).

add_pvt_vsn(JObj, _) ->
    case wh_json:get_value(<<"pvt_vsn">>, JObj) of
        undefined ->
            wh_json:set_value(<<"pvt_vsn">>, ?CROSSBAR_DOC_VSN, JObj);
        _ ->
            JObj
    end.

add_pvt_account_db(JObj, DBName) ->
    wh_json:set_value(<<"pvt_account_db">>, DBName, JObj).

add_pvt_account_id(JObj, DBName) ->
    wh_json:set_value(<<"pvt_account_id">>, whapps_util:get_db_name(DBName, raw), JObj).

add_pvt_created(JObj, _) ->
    case wh_json:get_value(<<"_rev">>, JObj) of
        undefined ->
            Timestamp = calendar:datetime_to_gregorian_seconds(calendar:universal_time()),
            wh_json:set_value(<<"pvt_created">>, Timestamp, JObj);
        _ ->
            JObj
    end.

add_pvt_modified(JObj, _) ->
    Timestamp = calendar:datetime_to_gregorian_seconds(calendar:universal_time()),
    wh_json:set_value(<<"pvt_modified">>, Timestamp, JObj).

%%--------------------------------------------------------------------
%% @private
%% @doc
%% Standardize the view data structure as a binary for use in the
%% logs
%% @end
%%--------------------------------------------------------------------
-spec view_name_to_binary/1 :: ({binary() | string(), binary() | string()} | binary() | string()) -> binary().
view_name_to_binary(View) when is_binary(View) -> View;
view_name_to_binary({Cat, View}) -> list_to_binary([Cat, "/", View]);
view_name_to_binary(View) -> wh_util:to_binary(View).

%%--------------------------------------------------------------------
%% @private
%% @doc
%% Given a context or query parameter json object determines if the
%% request has a filter defined
%% @end
%%--------------------------------------------------------------------
-spec has_filter/1 :: (#cb_context{} | json_object) -> boolean().
has_filter(#cb_context{req_json=JObj}) ->
    has_filter(JObj);
has_filter(JObj) ->
    lists:any(fun is_filter_key/1, wh_json:to_proplist(JObj)).

%%--------------------------------------------------------------------
%% @private
%% @doc
%% Given a proplist element from the query string, determines if it
%% represents a filter parameter
%% @end
%%--------------------------------------------------------------------
-spec is_filter_key/1 :: ({binary(), term()}) -> boolean().
is_filter_key({<<"filter_", _/binary>>, _}) -> true;
is_filter_key({<<"created_from">>, _}) -> true;
is_filter_key({<<"created_to">>, _}) -> true;
is_filter_key({<<"modified_from">>, _}) -> true;
is_filter_key({<<"modified_to">>, _}) -> true;
is_filter_key(_) -> false.

%%--------------------------------------------------------------------
%% @private
%% @doc
%% Returns true if all of the requested props are found, false if one is not found
%% @end
%%--------------------------------------------------------------------
-spec filter_doc/2 :: (json_object(), proplist()) -> boolean().
filter_doc(Doc, Query) ->
    Props = wh_json:to_proplist(Query),
    lists:all(fun({K, V}) -> filter_prop(Doc, K, V) end, Props).

%%--------------------------------------------------------------------
%% @private
%% @doc
%% Returns true or false if the prop is found inside the doc
%% @end
%%--------------------------------------------------------------------
-spec filter_prop/3 :: (json_object(), ne_binary(), term()) -> boolean().
filter_prop(Doc, <<"filter_not_", Key/binary>>, Val) ->
    not (wh_json:get_binary_value(binary:split(Key, <<".">>), Doc, <<>>) =:= wh_util:to_binary(Val));
filter_prop(Doc, <<"filter_", Key/binary>>, Val) ->
    wh_json:get_binary_value(binary:split(Key, <<".">>), Doc, <<>>) =:= wh_util:to_binary(Val);
filter_prop(Doc, <<"created_from">>, Val) ->
    wh_util:to_integer(wh_json:get_value(<<"pvt_created">>, Doc)) >= wh_util:to_integer(Val);
filter_prop(Doc, <<"created_to">>, Val) ->
    wh_util:to_integer(wh_json:get_value(<<"pvt_created">>, Doc)) =< wh_util:to_integer(Val);
filter_prop(Doc, <<"modified_from">>, Val) ->
    wh_util:to_integer(wh_json:get_value(<<"pvt_modified">>, Doc)) >= wh_util:to_integer(Val);
filter_prop(Doc, <<"modified_to">>, Val) ->
    wh_util:to_integer(wh_json:get_value(<<"pvt_modified">>, Doc)) =< wh_util:to_integer(Val);
filter_prop(_, _, _) ->
    true.

%% ADD Unit Tests for private/public field filtering and merging<|MERGE_RESOLUTION|>--- conflicted
+++ resolved
@@ -129,11 +129,7 @@
 load_view(_View, _Options, #cb_context{db_name = <<>>}=Context) ->
     ?LOG("db missing from #cb_context for view ~s", [view_name_to_binary(_View)]),
     crossbar_util:response_db_missing(Context);
-<<<<<<< HEAD
-load_view(View, Options, #cb_context{db_name=DB, req_json=RJ}=Context) ->
-=======
 load_view(View, Options, #cb_context{db_name=DB, query_json=RJ}=Context) ->
->>>>>>> d6b7d9d4
     {HasFilter, ViewOptions} = case has_filter(RJ) of
                                    true ->
                                        {true
