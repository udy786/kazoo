--- conflicted
+++ resolved
@@ -21,164 +21,5 @@
 refresh() ->
     "please use whapps_maintenance:refresh().".
 
-<<<<<<< HEAD
-do_refresh() ->
-    refresh(?WH_SIP_DB),
-    refresh(?WH_SCHEMA_DB),
-    refresh(?WH_ACCOUNTS_DB),
-    lists:foreach(fun(AccountDb) ->
-                          timer:sleep(2000),
-                          refresh(AccountDb)
-                  end, whapps_util:get_all_accounts()).
-
-refresh(Account) when not is_binary(Account) ->
-    refresh(wh_util:to_binary(Account));
-refresh(?WH_SIP_DB) ->
-    couch_mgr:db_create(?WH_SIP_DB),
-    case couch_mgr:all_docs(?WH_SIP_DB, [{<<"include_docs">>, true}]) of
-        {ok, JObjs} ->
-            [cleanup_aggregated_device(wh_json:get_value(<<"doc">>, JObj)) || JObj <- JObjs];
-        _ ->
-            ok
-    end;
-refresh(?WH_SCHEMA_DB) ->
-    couch_mgr:db_create(?WH_SCHEMA_DB),
-    couch_mgr:revise_docs_from_folder(?WH_SCHEMA_DB, crossbar, "schemas");
-refresh(?WH_ACCOUNTS_DB) ->
-    couch_mgr:db_create(?WH_ACCOUNTS_DB),
-    case couch_mgr:all_docs(?WH_ACCOUNTS_DB, [{<<"include_docs">>, true}]) of
-        {ok, JObjs} ->
-            [cleanup_aggregated_account(wh_json:get_value(<<"doc">>, JObj)) || JObj <- JObjs];
-        _ ->
-            ok
-    end,
-    couch_mgr:revise_doc_from_file(?WH_ACCOUNTS_DB, crossbar, ?ACCOUNTS_AGG_VIEW_FILE),
-    couch_mgr:revise_doc_from_file(?WH_ACCOUNTS_DB, crossbar, ?MAINTENANCE_VIEW_FILE),
-    ok;
-refresh(Account) ->
-    AccountDb = wh_util:format_account_id(Account, encoded),
-    AccountId = wh_util:format_account_id(Account, raw),
-    couch_mgr:revise_docs_from_folder(AccountDb, crossbar, "account"),
-    couch_mgr:revise_doc_from_file(AccountDb, crossbar, ?MAINTENANCE_VIEW_FILE),
-    case couch_mgr:open_doc(AccountDb, AccountId) of
-        {error, not_found} ->
-            ?LOG("account ~s is missing its local account definition!", [AccountId]);
-        {ok, JObj} ->
-            couch_mgr:ensure_saved(?WH_ACCOUNTS_DB, JObj)
-    end,
-    AccountRealm = crossbar_util:get_account_realm(AccountDb, AccountId),
-    case couch_mgr:get_results(AccountDb, ?DEVICES_CB_LIST, [{<<"include_docs">>, true}]) of
-        {ok, Devices} ->
-            _ = [add_aggregate_device(AccountDb, wh_json:get_value(<<"doc">>, Device))
-                 || Device <- Devices
-                        ,wh_json:get_ne_value([<<"doc">>, <<"sip">>, <<"realm">>], Device, AccountRealm) =/= AccountRealm
-                ],
-            _ = [rm_aggregate_device(AccountDb, wh_json:get_value(<<"doc">>, Device)) 
-                 || Device <- Devices
-                        ,wh_json:get_ne_value([<<"doc">>, <<"sip">>, <<"realm">>], Device, AccountRealm) =:= AccountRealm
-                ],
-            ok;
-        {error, _} ->
-            ok
-    end.
-
-%%--------------------------------------------------------------------
-%% @private
-%% @doc
-%% 
-%% @end
-%%--------------------------------------------------------------------
--spec cleanup_aggregated_account/1 :: (wh_json:json_object()) -> ok.
-cleanup_aggregated_account(Account) ->
-    AccountDb = wh_json:get_value(<<"pvt_account_db">>, Account),
-    case AccountDb =/= undefined andalso (couch_mgr:db_exists(AccountDb) =/= true) of
-        true ->
-            ?LOG("removing aggregated account for missing db ~s", [AccountDb]),
-            couch_mgr:del_doc(?WH_ACCOUNTS_DB, Account);
-         false ->
-            ok
-    end,
-    ok.
-
-%%--------------------------------------------------------------------
-%% @private
-%% @doc
-%% 
-%% @end
-%%--------------------------------------------------------------------
--spec cleanup_aggregated_device/1 :: (wh_json:json_object()) -> ok.
-cleanup_aggregated_device(Device) ->
-    AccountDb = wh_json:get_value(<<"pvt_account_db">>, Device),
-    case AccountDb =/= undefined andalso (couch_mgr:db_exists(AccountDb) =/= true) of
-        true ->
-            ?LOG("removing aggregated device for missing db ~s", [AccountDb]),
-            couch_mgr:del_doc(?WH_SIP_DB, Device);
-         false ->
-            ok
-    end,
-    ok.
-
-%%--------------------------------------------------------------------
-%% @private
-%% @doc
-%% 
-%% @end
-%%--------------------------------------------------------------------
--spec add_aggregate_device/2 :: (ne_binary(), undefined | ne_binary()) -> ok.
-add_aggregate_device(_, undefined) ->
-    ok;
-add_aggregate_device(Db, Device) ->
-    DeviceId = wh_json:get_value(<<"_id">>, Device),
-    case couch_mgr:lookup_doc_rev(?WH_SIP_DB, DeviceId) of
-        {ok, Rev} ->
-            ?LOG("aggregating device ~s/~s", [Db, DeviceId]),
-            couch_mgr:ensure_saved(?WH_SIP_DB, wh_json:set_value(<<"_rev">>, Rev, Device));
-        {error, not_found} ->
-            ?LOG("aggregating device ~s/~s", [Db, DeviceId]),
-            couch_mgr:ensure_saved(?WH_SIP_DB, wh_json:delete_key(<<"_rev">>, Device))
-    end,
-    ok.
-
-%%--------------------------------------------------------------------
-%% @private
-%% @doc
-%% 
-%% @end
-%%--------------------------------------------------------------------
--spec rm_aggregate_device/2 :: (ne_binary(), undefined | ne_binary()) -> ok.
-rm_aggregate_device(_, undefined) ->
-    ok;
-rm_aggregate_device(Db, Device) ->
-    DeviceId = wh_json:get_value(<<"_id">>, Device),
-    case couch_mgr:open_doc(?WH_SIP_DB, DeviceId) of
-        {ok, JObj} ->
-            ?LOG("removing aggregated device ~s/~s", [Db, DeviceId]),
-            couch_mgr:del_doc(?WH_SIP_DB, JObj);
-        {error, not_found} ->
-            ok
-    end,
-    ok.
-
-%%--------------------------------------------------------------------
-%% @private
-%% @doc
-%% 
-%% @end
-%%--------------------------------------------------------------------
--spec purge_doc_type/2 :: (ne_binary(), ne_binary()) -> ok | {error, term()}.
-purge_doc_type(Type, Account) when not is_binary(Type) ->
-    purge_doc_type(wh_util:to_binary(Type), Account);
-purge_doc_type(Type, Account) when not is_binary(Account) ->
-    purge_doc_type(Type, wh_util:to_binary(Account));
-purge_doc_type(Type, Account) ->
-    Db = wh_util:format_account_id(Account, encoded),
-    case couch_mgr:get_results(Db, {<<"maintenance">>, <<"listing_by_type">>}, [{<<"key">>, Type}, {<<"include_docs">>, true}]) of
-        {ok, JObjs} ->
-            couch_mgr:del_docs(Db, [wh_json:get_value(<<"doc">>, JObj) || JObj <- JObjs]);
-        {error, _}=E ->
-            E
-    end.
-=======
 refresh(Value) ->
-    io:format("please use whapps_maintenance:refresh(~p).", [Value]).
->>>>>>> 18383fe8
+    io:format("please use whapps_maintenance:refresh(~p).", [Value]).