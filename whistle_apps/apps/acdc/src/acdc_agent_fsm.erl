--- conflicted
+++ resolved
@@ -453,11 +453,7 @@
     acdc_stats:agent_paused(AcctId, AgentId, Timeout),
     acdc_util:presence_update(AcctId, AgentId, ?PRESENCE_RED_FLASH),
 
-<<<<<<< HEAD
-    webseq:note(self(), right, [<<"pausing for ">>, wh_util:to_binary(Timeout)]),
-=======
     webseq:note(self(), right, [<<"pause: ">>, wh_util:to_binary(Timeout)]),
->>>>>>> 88349552
 
     {next_state, paused, State#state{sync_ref=Ref}};
 
@@ -488,12 +484,8 @@
             acdc_agent:bridge_to_member(Srv, Call, JObj, EPs),
             acdc_stats:agent_handling(AcctId, AgentId, CallId),
 
-<<<<<<< HEAD
-            webseq:note(self(), right, [<<"recv win for ">>, CallId, <<", ringing">>]),
-=======
             webseq:evt(self(), CallId, <<"bridge">>),
             webseq:note(self(), right, <<"ringing">>),
->>>>>>> 88349552
             {next_state, ringing, State#state{wrapup_timeout=WrapupTimer
                                               ,member_call=Call
                                               ,member_call_id=CallId
@@ -506,13 +498,9 @@
 
             acdc_agent:monitor_call(Srv, Call),
 
-<<<<<<< HEAD
-            webseq:note(self(), right, [<<"recv monitor for ">>, CallId, <<", ringing">>]),
-=======
             webseq:evt(self(), CallId, <<"monitor">>),
             webseq:note(self(), right, <<"ringing">>),
 
->>>>>>> 88349552
             {next_state, ringing, State#state{
                                     wrapup_timeout=WrapupTimer
                                     ,member_call_id=CallId
@@ -561,11 +549,7 @@
     acdc_stats:agent_oncall(AcctId, AgentId, CallId),
 
     webseq:evt(CallId, self(), <<"outbound call started">>),
-<<<<<<< HEAD
-    webseq:note(self(), right, <<"outbound">>),
-=======
     webseq:note(self(), right, [<<"outbound: ">>, CallId]),
->>>>>>> 88349552
 
     {next_state
      ,outbound
@@ -616,10 +600,7 @@
     acdc_agent:member_connect_accepted(Srv),
 
     webseq:evt(self(), MCallId, <<"bridged to member">>),
-<<<<<<< HEAD
-=======
     webseq:note(self(), right, <<"answered">>),
->>>>>>> 88349552
 
     {next_state, answered, State#state{call_status_ref=start_call_status_timer()
                                        ,call_status_failures=0
@@ -651,11 +632,7 @@
     acdc_agent:member_connect_accepted(Srv),
 
     webseq:evt(self(), CallId, <<"bridged to member">>),
-<<<<<<< HEAD
-
-=======
     webseq:note(self(), right, <<"answered">>),
->>>>>>> 88349552
     {next_state, answered, State#state{call_status_ref=start_call_status_timer()
                                       ,call_status_failures=0
                                       }};
@@ -718,10 +695,7 @@
 
     webseq:note(self(), right, <<"member call hungup - DTMF">>),
 
-<<<<<<< HEAD
-=======
     webseq:note(self(), right, <<"ready">>),
->>>>>>> 88349552
     {next_state, ready, clear_call(State)};
 ringing({dtmf_pressed, DTMF}, #state{caller_exit_key=_ExitKey}=State) ->
     lager:debug("caller pressed ~s, exit key is ~s", [DTMF, _ExitKey]),
@@ -736,10 +710,7 @@
 
     webseq:evt(self(), MCallId, <<"agent answered line, bridging to member">>),
 
-<<<<<<< HEAD
-=======
     webseq:note(self(), right, <<"answered">>),
->>>>>>> 88349552
     {next_state, answered, State#state{call_status_ref=start_call_status_timer()
                                        ,call_status_failures=0
                                       }};
@@ -819,10 +790,7 @@
 
     webseq:evt(CallId, self(), <<"member hangup">>),
 
-<<<<<<< HEAD
-=======
     webseq:note(self(), right, <<"wrapup">>),
->>>>>>> 88349552
     {next_state, wrapup, State#state{wrapup_timeout=0, wrapup_ref=hangup_call(State)}};
 
 answered({channel_hungup, CallId}, #state{agent_call_id=CallId}=State) ->
@@ -830,10 +798,7 @@
 
     webseq:evt(CallId, self(), <<"agent hangup">>),
 
-<<<<<<< HEAD
-=======
     webseq:note(self(), right, <<"wrapup">>),
->>>>>>> 88349552
     {next_state, wrapup, State#state{wrapup_timeout=0, wrapup_ref=hangup_call(State)}};
 
 answered({channel_hungup, CallId}, #state{agent_proc=Srv}=State) ->
@@ -919,12 +884,7 @@
     acdc_stats:agent_ready(AcctId, AgentId),
     acdc_util:presence_update(AcctId, AgentId, ?PRESENCE_GREEN),
 
-<<<<<<< HEAD
-    webseq:note(self(), right, <<"wrapup finished">>),
-
-=======
     webseq:note(self(), right, <<"ready">>),
->>>>>>> 88349552
     {next_state, ready, clear_call(State)};
 
 wrapup({sync_req, JObj}, #state{agent_proc=Srv
@@ -957,11 +917,7 @@
     acdc_stats:agent_oncall(AcctId, AgentId, CallId),
 
     webseq:evt(CallId, self(), <<"outbound call started while wrapping up">>),
-<<<<<<< HEAD
-
-=======
     webseq:note(self(), right, <<"outbound">>),
->>>>>>> 88349552
     {next_state
      ,outbound
      ,State#state{outbound_call_id=CallId
@@ -1004,10 +960,7 @@
 
     webseq:note(self(), right, <<"wrapup timer finished - timeout">>),
 
-<<<<<<< HEAD
-=======
     webseq:note(self(), right, <<"ready">>),
->>>>>>> 88349552
     {next_state, ready, clear_call(State#state{sync_ref=undefined})};
 paused({resume}, #state{acct_id=AcctId
                         ,agent_id=AgentId
@@ -1026,11 +979,7 @@
     acdc_util:presence_update(AcctId, AgentId, ?PRESENCE_GREEN),
 
     webseq:note(self(), right, <<"wrapup timer finished - resumed">>),
-<<<<<<< HEAD
-
-=======
     webseq:note(self(), right, <<"ready">>),
->>>>>>> 88349552
     {next_state, ready, clear_call(State)};
 
 paused({sync_req, JObj}, #state{agent_proc=Srv
@@ -1063,11 +1012,7 @@
     acdc_stats:agent_oncall(AcctId, AgentId, CallId),
 
     webseq:evt(CallId, self(), <<"outbound call started while paused">>),
-<<<<<<< HEAD
-
-=======
     webseq:note(self(), right, <<"outbound">>),
->>>>>>> 88349552
     {next_state
      ,outbound
      ,State#state{outbound_call_id=CallId
