%%%-------------------------------------------------------------------
%%% @author James Aimonetti <james@2600hz.org>
%%% @copyright (C) 2011, VoIP INC
%%% @doc
%%% Handle a host's connection/channels
%%% @end
%%% Created : 18 Mar 2011 by James Aimonetti <james@2600hz.org>
%%%-------------------------------------------------------------------
-module(amqp_host).

-behaviour(gen_server).

%% API
-export([start_link/3, publish/4, consume/3, misc_req/3, stop/1]).
-export([register_return_handler/2]).

%% gen_server callbacks
-export([init/1, handle_call/3, handle_cast/2, handle_info/2,
         terminate/2, code_change/3]).

-include("amqp_util.hrl").

-define(SERVER, ?MODULE).
-define(KNOWN_EXCHANGES, [{?EXCHANGE_TARGETED, ?TYPE_TARGETED}
                          ,{?EXCHANGE_CALLCTL, ?TYPE_CALLCTL}
                          ,{?EXCHANGE_CALLEVT, ?TYPE_CALLEVT}
                          ,{?EXCHANGE_CALLMGR, ?TYPE_CALLMGR}
                          ,{?EXCHANGE_MONITOR, ?TYPE_MONITOR}
                          ,{?EXCHANGE_RESOURCE, ?TYPE_RESOURCE}
                          ,{?EXCHANGE_CONFIGURATION, ?TYPE_CONFIGURATION}
                          ,{?EXCHANGE_CONFERENCE, ?TYPE_CONFERENCE}
                          ,{?EXCHANGE_WHAPPS, ?TYPE_WHAPPS}
                          ,{?EXCHANGE_SYSCONF, ?TYPE_SYSCONF}
                         ]).

%% Channel, ChannelRef
%% Channel, ChannelRef, Tag, FromRef
-type channel_data() :: {pid(), reference()}.
-type consumer_data() :: {pid(), reference(), binary(), reference()}.

-type consume_records() :: #'queue.declare'{} | #'queue.bind'{} | #'queue.unbind'{} | #'queue.delete'{} |
                           #'basic.consume'{} | #'basic.cancel'{} | #'basic.ack'{} | #'basic.nack'{} |
                           #'basic.qos'{}.
-type misc_records() :: #'exchange.declare'{}.


-export_type([consume_records/0, misc_records/0]).

-record(state, {
          connection = 'undefined' :: 'undefined' | {pid(), reference()}
          ,publish_channel = 'undefined' :: 'undefined' | channel_data()
          ,misc_channel = 'undefined' :: 'undefined' | channel_data()
          ,consumers = dict:new() :: amqp_host:dict(pid(), consumer_data())
          ,use_federation = 'true' :: boolean()
          ,return_handlers = dict:new() %% ref, pid() - list of PIDs that are interested in returned messages
          ,manager = 'undefined' :: 'undefined' | pid()
          ,amqp_h = 'undefined' :: 'undefined' | binary()
         }).

%%%===================================================================
%%% API
%%%===================================================================

%%--------------------------------------------------------------------
%% @doc
%% Starts the server
%%
%% @spec start_link() -> {ok, Pid} | ignore | {error, Error}
%% @end
%%--------------------------------------------------------------------
start_link(Host, Conn, UseFederation) ->
    gen_server:start_link(?MODULE, [Host, Conn, UseFederation], []).

-spec publish/4 :: (pid(), call_from(), #'basic.publish'{}, ne_binary() | iolist()) -> 'ok'.
publish(Srv, From, BasicPub, AmqpMsg) ->
    gen_server:cast(Srv, {publish, From, BasicPub, AmqpMsg}).

-spec consume/3 :: (pid(), call_from(), consume_records()) -> 'ok'.
consume(Srv, From, Msg) ->
    gen_server:cast(Srv, {consume, From, Msg}).

-spec misc_req/3 :: (pid(), call_from(), misc_records()) -> 'ok'.
misc_req(Srv, From, Req) ->
    gen_server:cast(Srv, {misc_req, From, Req}).

-spec register_return_handler/2 :: (pid(), call_from()) -> 'ok'.
register_return_handler(Srv, From) ->
    gen_server:cast(Srv, {register_return_handler, From}).

-spec stop/1 :: (pid()) -> 'ok' | {'error', 'you_are_not_my_boss'}.
stop(Srv) ->
    case erlang:is_process_alive(Srv) of
        true -> gen_server:call(Srv, stop);
        false -> ok
    end.

%%%===================================================================
%%% gen_server callbacks
%%%===================================================================

%%--------------------------------------------------------------------
%% @private
%% @doc
%% Initializes the server
%%
%% @spec init(Args) -> {ok, State} |
%%                     {ok, State, Timeout} |
%%                     ignore |
%%                     {stop, Reason}
%% @end
%%--------------------------------------------------------------------
init([Host, Conn, UseFederation]) when is_pid(Conn) ->
    process_flag(trap_exit, true),
    put(callid, ?LOG_SYSTEM_ID),
    lager:debug("starting amqp host for broker ~s", [Host]),

    Ref = erlang:monitor(process, Conn),
    case start_channel(Conn) of
        {Channel, _} = PubChan when is_pid(Channel) ->
            _ = load_exchanges(Channel, UseFederation),
            amqp_channel:register_return_handler(Channel, self()),
            {ok, #state{
               connection = {Conn, Ref}
               ,publish_channel = PubChan
               ,misc_channel = start_channel(Conn)
               ,consumers = dict:new()
               ,manager = whereis(amqp_mgr)
               ,amqp_h = Host
               ,use_federation = UseFederation
              }};
        {error, E} ->
            lager:debug("unable to initialize publish channel for amqp host ~s, ~p", [Host, E]),
            erlang:demonitor(Ref, [flush]),
            {stop, E, Conn}
    end.

%%--------------------------------------------------------------------
%% @private
%% @doc
%% Handling call messages
%%
%% @spec handle_call(Request, From, State) ->
%%                                   {reply, Reply, State} |
%%                                   {reply, Reply, State, Timeout} |
%%                                   {noreply, State} |
%%                                   {noreply, State, Timeout} |
%%                                   {stop, Reason, Reply, State} |
%%                                   {stop, Reason, State}
%% @end
%%--------------------------------------------------------------------
handle_call(stop, {From, _}, #state{manager=Mgr}=State) ->
    case Mgr =:= From of
        true -> {stop, normal, ok, State};
        false -> {reply, {error, you_are_not_my_boss}, State}
    end.

%%--------------------------------------------------------------------
%% @private
%% @doc
%% Handling cast messages
%%
%% @spec handle_cast(Msg, State) -> {noreply, State} |
%%                                  {noreply, State, Timeout} |
%%                                  {stop, Reason, State}
%% @end
%%--------------------------------------------------------------------
handle_cast({publish, From, #'basic.publish'{exchange=_Exchange, routing_key=_RK}=BasicPub, AmqpMsg}, #state{publish_channel={C,_}}=State) ->
    lager:debug("Pub on ch ~p x: ~s rt: ~s", [C, _Exchange, _RK]),
    spawn(fun() -> gen_server:reply(From, amqp_channel:cast(C, BasicPub, AmqpMsg)) end),
    {noreply, State};

handle_cast({register_return_handler, {FromPid, _}=From}, #state{return_handlers=RHDict}=State) ->
    gen_server:reply(From, ok),
    lager:debug("adding ~p as a return handler", [FromPid]),
    {noreply, State#state{return_handlers=dict:store(erlang:monitor(process, FromPid), FromPid, RHDict)}, hibernate};

handle_cast({consume, {FromPid, _}=From, #'basic.consume'{}=BasicConsume}, #state{connection=Conn, consumers=Consumers}=State) ->
    case dict:find(FromPid, Consumers) of
        error ->
            case start_channel(Conn, FromPid) of
                {C,R} when is_pid(C) andalso is_reference(R) -> % channel, channel ref
                    lager:debug("Consuming on ch: ~p for proc: ~p", [C, FromPid]),
                    FromRef = erlang:monitor(process, FromPid),
                    amqp_selective_consumer:register_default_consumer(C, self()),

                    case try_to_subscribe(C, BasicConsume, FromPid) of
                        {ok, Tag} ->
                            gen_server:reply(From, {ok, C}),
                            {noreply, State#state{consumers=dict:store(FromPid, {C,R,Tag,FromRef}, Consumers)}, hibernate};
                        {error, _E}=Err ->
                            gen_server:reply(From, Err),
                            {noreply, State}
                    end;
                closing ->
                    lager:debug("Failed to start channel: closing"),
                    gen_server:reply(From, {error, closing}),
                    {noreply, State};
                {error, _}=E ->
                    lager:debug("Failed to start channel: ~p", [E]),
                    gen_server:reply(From, E),
                    {noreply, State}
            end;
        {ok, {C,R,<<>>,FromRef}} ->
            amqp_selective_consumer:register_default_consumer(C, self()),
            lager:debug("Channel ~p exists for proc ~p, but we aren't consuming yet", [C, FromPid]),

            case try_to_subscribe(C, BasicConsume, FromPid) of
                {ok, Tag} ->
                    gen_server:reply(From, {ok, C}),
                    {noreply, State#state{consumers=dict:store(FromPid, {C,R,Tag,FromRef}, Consumers)}, hibernate};
                {error, _E}=Err ->
                    gen_server:reply(From, Err),
                    {noreply, State}
            end;
        {ok, {C,_,_,_}} ->
            case try_to_subscribe(C, BasicConsume, FromPid) of
                {ok, Tag} ->
<<<<<<< HEAD
                    lager:debug("started additional consumer on ch: ~p for proc: ~p but dropping tag, they will not be able to cancel this consumer...", [C, FromPid, Tag]),
=======
                    ?LOG("started additional consumer on ch: ~p for proc: ~p but dropping tag ~p, they will not be able to cancel this consumer...", [C, FromPid, Tag]),
>>>>>>> ae23e63b
                    gen_server:reply(From, {ok, C});
                {error, _E}=Err ->
                    gen_server:reply(From, Err)
            end,
            {noreply, State, hibernate}
    end;

handle_cast({consume, {FromPid, _}=From, #'basic.cancel'{}=BasicCancel}, #state{consumers=Consumers}=State) ->
    case dict:find(FromPid, Consumers) of
        error ->
            gen_server:reply(From, {error, not_consuming}),
            {noreply, State};
        {ok, {C,_,Tag,_}} ->
            gen_server:reply(From, amqp_channel:cast(C, BasicCancel#'basic.cancel'{consumer_tag=Tag}, FromPid)),
            {noreply, State}
    end;

handle_cast({consume, {FromPid, _}=From, #'queue.bind'{}=QueueBind}, #state{connection=Conn, consumers=Consumers}=State) ->
    case dict:find(FromPid, Consumers) of
        error ->
            case start_channel(Conn, FromPid) of
                {C,R} when is_pid(C) andalso is_reference(R) ->
                    FromRef = erlang:monitor(process, FromPid),
                    case amqp_channel:call(C, QueueBind) of
                        #'queue.bind_ok'{} ->
                            gen_server:reply(From, ok),
                            {noreply, State#state{consumers=dict:store(FromPid, {C,R,<<>>,FromRef}, Consumers)}, hibernate};
                        ok ->
                            gen_server:reply(From, ok),
                            {noreply, State#state{consumers=dict:store(FromPid, {C,R,<<>>,FromRef}, Consumers)}, hibernate};
                        {error, _E}=Err ->
                            lager:debug("Error binding queue: ~p", [_E]),
                            gen_server:reply(From, {error, Err}),
                            {noreply, State#state{consumers=dict:store(FromPid, {C,R,<<>>,FromRef}, Consumers)}, hibernate};
                        E ->
                            lager:debug("Unexpected ~p", [E]),
                            gen_server:reply(From, {error, E}),
                            {noreply, State#state{consumers=dict:store(FromPid, {C,R,<<>>,FromRef}, Consumers)}, hibernate}
                    end;
                closing ->
                    lager:debug("Failed to start channel: closing"),
                    gen_server:reply(From, {error, closing}),
                    {noreply, State};
                {error, _}=E ->
                    gen_server:reply(From, E),
                    {noreply, State}
            end;
        {ok, {C,_,_,_}} ->
            case amqp_channel:call(C, QueueBind) of
                #'queue.bind_ok'{} ->
                    gen_server:reply(From, ok);
                ok ->
                    gen_server:reply(From, ok);
                {error, _E}=Err ->
                    gen_server:reply(From, Err);
                Err ->
                    gen_server:reply(From, {error, Err})
            end,
            {noreply, State}
    end;

handle_cast({consume, {FromPid, _}=From, #'queue.unbind'{}=QueueUnbind}, #state{connection=Conn, consumers=Consumers}=State) ->
    case dict:find(FromPid, Consumers) of
        error ->
            case start_channel(Conn, FromPid) of
                {C,R} when is_pid(C) andalso is_reference(R) ->
                    FromRef = erlang:monitor(process, FromPid),
                    case amqp_channel:call(C, QueueUnbind) of
                        #'queue.unbind_ok'{} ->
                            gen_server:reply(From, ok);
                        {error, _E}=Err ->
                            gen_server:reply(From, Err);
                        Err ->
                            gen_server:reply(From, {error, Err})
                    end,
                    {noreply, State#state{consumers=dict:store(FromPid, {C,R,<<>>,FromRef}, Consumers)}, hibernate};
                closing ->
                    gen_server:reply(From, {error, closing}),
                    {noreply, State};
                {error, _}=E ->
                    gen_server:reply(From, E),
                    {noreply, State}
            end;
        {ok, {C,_,_,_}} ->
            case amqp_channel:call(C, QueueUnbind) of
                #'queue.unbind_ok'{} ->
                    gen_server:reply(From, ok);
                ok ->
                    gen_server:reply(From, ok);
                {error, _E}=Err ->
                    gen_server:reply(From, Err);
                Err ->
                    gen_server:reply(From, {error, Err})
            end,
            {noreply, State}
    end;

handle_cast({consume, {FromPid, _}=From, #'queue.declare'{}=QueueDeclare}, #state{connection=Conn, consumers=Consumers}=State) ->
    case dict:find(FromPid, Consumers) of
        error ->
            case start_channel(Conn, FromPid) of
                {C,R} when is_pid(C) andalso is_reference(R) ->
                    FromRef = erlang:monitor(process, FromPid),
                    case amqp_channel:call(C, QueueDeclare) of
                        #'queue.declare_ok'{}=QD ->
                            gen_server:reply(From, {ok, QD});
                        ok ->
                            gen_server:reply(From, ok);
                        {error, _E}=Err ->
                            gen_server:reply(From, Err);
                        Err ->
                            gen_server:reply(From, {error, Err})
                    end,
                    {noreply, State#state{consumers=dict:store(FromPid, {C,R,<<>>,FromRef}, Consumers)}, hibernate};
                closing ->
                    gen_server:reply(From, {error, closing}),
                    {noreply, State};
                {error, _}=E ->
                    gen_server:reply(From, E),
                    {noreply, State}
            end;
        {ok, {C,_,_,_}} ->
            case amqp_channel:call(C, QueueDeclare) of
                #'queue.declare_ok'{}=QD ->
                    gen_server:reply(From, {ok, QD});
                ok ->
                    gen_server:reply(From, ok);
                {error, _E}=Err ->
                    gen_server:reply(From, Err);
                Err ->
                    gen_server:reply(From, {error, Err})
            end,
            {noreply, State}
    end;

handle_cast({consume, {FromPid, _}=From, #'queue.delete'{}=QueueDelete}, #state{connection=Conn, consumers=Consumers}=State) ->
    case dict:find(FromPid, Consumers) of
        error ->
            case start_channel(Conn, FromPid) of
                {C,R} when is_pid(C) andalso is_reference(R) ->
                    FromRef = erlang:monitor(process, FromPid),

                    case amqp_channel:call(C, QueueDelete) of
                        #'queue.delete_ok'{} ->
                            gen_server:reply(From, ok);
                        ok ->
                            gen_server:reply(From, ok);
                        {error, _E}=Err ->
                            gen_server:reply(From, Err);
                        Err ->
                            gen_server:reply(From, {error, Err})
                    end,

                    {noreply, State#state{consumers=dict:store(FromPid, {C,R,<<>>,FromRef}, Consumers)}, hibernate};
                closing ->
                    gen_server:reply(From, {error, closing}),
                    {noreply, State};
                {error, _}=E ->
                    gen_server:reply(From, E),
                    {noreply, State}
            end;
        {ok, {C,_,_,_}} ->
            case amqp_channel:call(C, QueueDelete) of
                #'queue.delete_ok'{} ->
                    gen_server:reply(From, ok);
                ok ->
                    gen_server:reply(From, ok);
                {error, _E}=Err ->
                    gen_server:reply(From, Err);
                Err ->
                    gen_server:reply(From, {error, Err})
            end,
            {noreply, State}
    end;

handle_cast({consume, {FromPid, _}=From, #'basic.qos'{}=BasicQos}, #state{connection=Conn, consumers=Consumers}=State) ->
    case dict:find(FromPid, Consumers) of
        error ->
            case start_channel(Conn, FromPid) of
                {C,R} when is_pid(C) andalso is_reference(R) ->
                    FromRef = erlang:monitor(process, FromPid),
                    gen_server:reply(From, amqp_channel:call(C, BasicQos)),
                    {noreply, State#state{consumers=dict:store(FromPid, {C,R,<<>>,FromRef}, Consumers)}, hibernate};
                closing ->
                    gen_server:reply(From, {error, closing}),
                    {noreply, State};
                {error, _}=E ->
                    gen_server:reply(From, E),
                    {noreply, State}
            end;
        {ok, {C,_,_,_}} ->
            gen_server:reply(From, amqp_channel:call(C, BasicQos)),
            {noreply, State}
    end;

handle_cast({consume, {FromPid, _}=From, #'basic.ack'{}=BasicAck}, #state{connection=Conn, consumers=Consumers}=State) ->
    case dict:find(FromPid, Consumers) of
        error ->
            case start_channel(Conn, FromPid) of
                {C,R} when is_pid(C) andalso is_reference(R) ->
                    FromRef = erlang:monitor(process, FromPid),
                    gen_server:reply(From, amqp_channel:cast(C, BasicAck)),
                    {noreply, State#state{consumers=dict:store(FromPid, {C,R,<<>>,FromRef}, Consumers)}, hibernate};
                closing ->
                    gen_server:reply(From, {error, closing}),
                    {noreply, State};
                {error, _}=E ->
                    gen_server:reply(From, E),
                    {noreply, State}
            end;
        {ok, {C,_,_,_}} ->
            gen_server:reply(From, amqp_channel:cast(C, BasicAck)),
            {noreply, State}
    end;

handle_cast({consume, {FromPid, _}=From, #'basic.nack'{}=BasicNack}, #state{connection=Conn, consumers=Consumers}=State) ->
    case dict:find(FromPid, Consumers) of
        error ->
            case start_channel(Conn, FromPid) of
                {C,R} when is_pid(C) andalso is_reference(R) ->
                    FromRef = erlang:monitor(process, FromPid),
                    gen_server:reply(From, amqp_channel:cast(C, BasicNack)),
                    {noreply, State#state{consumers=dict:store(FromPid, {C,R,<<>>,FromRef}, Consumers)}, hibernate};
                closing ->
                    gen_server:reply(From, {error, closing}),
                    {noreply, State};
                {error, _}=E ->
                    gen_server:reply(From, E),
                    {noreply, State}
            end;
        {ok, {C,_,_,_}} ->
            gen_server:reply(From, amqp_channel:cast(C, BasicNack)),
            {noreply, State}
    end;

handle_cast({misc_req, From, #'exchange.declare'{}=ED}
            ,#state{misc_channel={C,_}, use_federation=UseFederation}=State) ->
    spawn(fun() ->
                  put(callid, ?LOG_SYSTEM_ID),

                  lager:debug("sending exchange.declare to ~p (federated: ~s)", [C, UseFederation]),
                  case amqp_channel:call(C, exchange_declare(ED, UseFederation)) of
                      #'exchange.declare_ok'{} ->
                          lager:debug("exchange declared"),
                          gen_server:reply(From, ok);
                      {error, _E}=Err ->
                          lager:debug("error declaring exchange: ~p", [_E]),
                          gen_server:reply(From, Err);
                      E ->
                          lager:debug("error declaring exchange: ~p", [E]),
                          gen_server:reply(From, {error, E})
                  end
          end),
    {noreply, State};

handle_cast(_Msg, State) ->
    {noreply, State}.

%%--------------------------------------------------------------------
%% @private
%% @doc
%% Handling all non call/cast messages
%%
%% @spec handle_info(Info, State) -> {noreply, State} |
%%                                   {noreply, State, Timeout} |
%%                                   {stop, Reason, State}
%% @end
%%--------------------------------------------------------------------
handle_info({'DOWN', Ref, process, ConnPid, Reason}, #state{connection={ConnPid, Ref}}=State) ->
    lager:debug("recieved notification our connection to the amqp broker died: ~p", [Reason]),
    {stop, normal, State};

handle_info({'DOWN', Ref, process, _Pid, _Reason}, #state{return_handlers=RHDict}=State) ->
    lager:debug("recieved notification monitored process ~p  died ~p, searching for reference", [_Pid, _Reason]),
    erlang:demonitor(Ref, [flush]),
    {noreply, remove_ref(Ref, State#state{return_handlers=dict:erase(Ref, RHDict)}), hibernate};

handle_info({#'basic.return'{}, #amqp_msg{}}=ReturnMsg, #state{return_handlers=RHDict}=State) ->
    spawn(fun() ->
                  put(callid, ?LOG_SYSTEM_ID),
                  lager:debug("recieved notification a message couldnt be delivered, forwarding to registered return handlers"),
                  dict:map(fun(_, Pid) -> Pid ! ReturnMsg end, RHDict)
          end),
    {noreply, State};

handle_info(_Info, State) ->
    {noreply, State}.

%%--------------------------------------------------------------------
%% @private
%% @doc
%% This function is called by a gen_server when it is about to
%% terminate. It should be the opposite of Module:init/1 and do any
%% necessary cleaning up. When it returns, the gen_server terminates
%% with Reason. The return value is ignored.
%%
%% @spec terminate(Reason, State) -> void()
%% @end
%%--------------------------------------------------------------------
-spec terminate/2 :: (term(), #state{}) -> 'ok'.
terminate(_Reason, {_H, _Conn, _UseF}) ->
    lager:debug("amqp host failed to startup: ~p", [_Reason]),
    lager:debug("params: ~s on conn ~p, use federation: ~s", [_H, _Conn, _UseF]);
terminate(_Reason, #state{consumers=Consumers, amqp_h=Host}) ->
    spawn(fun() ->
                  put(callid, ?LOG_SYSTEM_ID),
                  notify_consumers({amqp_host_down, Host}, Consumers)
          end),
    lager:debug("amqp host for ~s terminated ~p", [Host, _Reason]).

%%--------------------------------------------------------------------
%% @private
%% @doc
%% Convert process state when code is changed
%%
%% @spec code_change(OldVsn, State, Extra) -> {ok, NewState}
%% @end
%%--------------------------------------------------------------------
code_change(_OldVsn, State, _Extra) ->
    {ok, State}.

%%%===================================================================
%%% Internal functions
%%%===================================================================
-spec start_channel/1 :: ('undefined' | {pid(), reference()} | pid()) -> channel_data() | {'error', 'no_connection'} | 'closing'.
start_channel(undefined) ->
    {error, no_connection};
start_channel({Connection, _}) ->
    start_channel(Connection);
start_channel(Connection) when is_pid(Connection) ->
    %% Open an AMQP channel to access our realm
    case erlang:is_process_alive(Connection) andalso amqp_connection:open_channel(Connection) of
        {ok, Channel} ->
            lager:debug("Opened channel ~p", [Channel]),

            ChanMRef = erlang:monitor(process, Channel),
            {Channel, ChanMRef};
        false ->
            {error, no_connection};
        E ->
            lager:debug("Error opening channel: ~p", [E]),
            E
    end.

-spec start_channel/2 :: ('undefined' | {pid(), reference()} | pid(), pid()) -> channel_data() | {'error', 'no_connection'} | 'closing'.
start_channel(Connection, Pid) ->
    case start_channel(Connection) of
        {C, _} = Channel when is_pid(C) ->
            lager:debug("Started channel ~p for caller ~p", [C, Pid]),
            Channel;
        {error, no_connection}=E ->
            lager:debug("No connection available to start channel"),
            E;
        E ->
            lager:debug("failed to start new channel for ~p: ~p", [Pid, E]),
            E
    end.

-spec load_exchanges/2 :: (pid(), boolean()) -> 'ok'.
load_exchanges(C, UseFederation) ->
    lists:foreach(fun({Ex, Type}) ->
                          ED = #'exchange.declare'{
                            exchange = Ex
                            ,type = Type
                           },
                          amqp_channel:call(C, exchange_declare(ED, UseFederation))
                  end, ?KNOWN_EXCHANGES).

-spec remove_ref/2 :: (reference(), #state{}) -> #state{}.
remove_ref(Ref, #state{connection={Conn, _}, publish_channel={C,Ref}}=State) ->
    lager:debug("reference was for publish channel ~p, restarting", [C]),
    State#state{publish_channel=start_channel(Conn)};

remove_ref(Ref, #state{connection={Conn, _}, misc_channel={C,Ref}}=State) ->
    lager:debug("reference was for misc channel ~p, restarting", [C]),
    State#state{misc_channel=start_channel(Conn)};

remove_ref(Ref, #state{connection={Conn, _}, consumers=Cs}=State) ->
    State#state{consumers =
                    dict:fold(fun(K, V, Acc) -> clean_consumers(K, V, Acc, Ref, Conn) end, Cs, Cs)
               }.

-spec notify_consumers/2 :: ({'amqp_host_down', binary()}, dict()) -> 'ok'.
notify_consumers(Msg, Dict) ->
    lists:foreach(fun({Pid,_}) -> Pid ! Msg end, dict:to_list(Dict)).

%% Channel died
-spec clean_consumers/5 :: (pid(), consumer_data(), dict(), reference(), pid()) -> dict().
clean_consumers(FromPid, {C,Ref1,_,FromRef}, AccDict, Ref, Conn) when Ref =:= Ref1 ->
    lager:debug("reference was for channel ~p for ~p, restarting", [C, FromPid]),

    erlang:demonitor(Ref1, [flush]),
    erlang:is_process_alive(C) andalso amqp_channel:close(C),

    case start_channel(Conn, FromPid) of
        {CNew, RefNew} when is_pid(CNew) andalso is_reference(RefNew) ->
            lager:debug("New channel started for ~p", [FromPid]),
            dict:store(FromPid, {CNew, RefNew, <<>>, FromRef}, AccDict);
        {error, no_connection} ->
            lager:debug("No connection available"),
            FromPid ! {amqp_lost_channel, no_connection},
            dict:erase(FromPid, AccDict);
        closing ->
            lager:debug("Closing, no connection"),
            FromPid ! {amqp_lost_channel, no_connection},
            dict:erase(FromPid, AccDict)
    end;

%% Consumer died
clean_consumers(FromPid, {C,CRef,_,FromRef}, AccDict, Ref, _) when Ref =:= FromRef ->
    lager:debug("reference was for consumer ~p, removing channel ~p", [FromPid, C]),
    erlang:demonitor(CRef, [flush]),
    erlang:demonitor(FromRef, [flush]),
    erlang:is_process_alive(C) andalso amqp_channel:close(C),
    dict:erase(FromPid, AccDict);

%% Generic channel cleanup when FromPid isn't alive
clean_consumers(FromPid, {C,CRef,_,FromRef}, AccDict, _, _) ->
    case erlang:is_process_alive(FromPid) of
        true -> AccDict;
        false ->
            lager:debug("reference was a consumer ~p that shutdown, removing channel ~p", [FromPid, C]),
            erlang:demonitor(FromRef, [flush]),
            erlang:demonitor(CRef, [flush]),
            erlang:is_process_alive(C) andalso amqp_channel:close(C),
            dict:erase(FromPid, AccDict)
    end;

%% Simple catchall
clean_consumers(_, _, AccDict,_,_) ->
    AccDict.

-spec try_to_subscribe/3 :: (pid(), #'basic.consume'{}, pid()) -> {'ok', non_neg_integer()} | {'error', term()}.
try_to_subscribe(C, BasicConsume, FromPid) ->
    try amqp_channel:subscribe(C, BasicConsume, FromPid) of
        #'basic.consume_ok'{consumer_tag=Tag} -> {ok, Tag};
        Other -> {error, Other}
    catch
        _E:R -> {error, R}
    end.

exchange_declare(ED, false) ->
    ED;
exchange_declare(#'exchange.declare'{type=Type}=ED, true) ->
%    -record('exchange.declare', {ticket = 0, exchange, type = <<"direct">>, passive = false, durable = false, auto_delete = false, internal = false, nowait = false, arguments = []}).
    ED1 = ED#'exchange.declare'{
       type = <<"x-federation">>
      ,arguments = [{<<"type">>, longstr, Type}
                    ,{<<"upstream-set">>, longstr, ?RABBITMQ_UPSTREAM_SET}
                   ]
     },
    ED1.<|MERGE_RESOLUTION|>--- conflicted
+++ resolved
@@ -215,11 +215,7 @@
         {ok, {C,_,_,_}} ->
             case try_to_subscribe(C, BasicConsume, FromPid) of
                 {ok, Tag} ->
-<<<<<<< HEAD
-                    lager:debug("started additional consumer on ch: ~p for proc: ~p but dropping tag, they will not be able to cancel this consumer...", [C, FromPid, Tag]),
-=======
-                    ?LOG("started additional consumer on ch: ~p for proc: ~p but dropping tag ~p, they will not be able to cancel this consumer...", [C, FromPid, Tag]),
->>>>>>> ae23e63b
+                    lager:debug("started additional consumer on ch: ~p for proc: ~p but dropping tag ~p, they will not be able to cancel this consumer...", [C, FromPid, Tag]),
                     gen_server:reply(From, {ok, C});
                 {error, _E}=Err ->
                     gen_server:reply(From, Err)
