--- conflicted
+++ resolved
@@ -68,302 +68,302 @@
 			,{<<"Tenant-ID">>, fun is_binary/1}
 			]).
 
-<<<<<<< HEAD
-=======
-%% Authentication Requests
--define(AUTHN_REQ_HEADERS, [<<"Msg-ID">>, <<"To">>, <<"From">>, <<"Orig-IP">>
-			       , <<"Auth-User">>, <<"Auth-Realm">>]).
--define(OPTIONAL_AUTHN_REQ_HEADERS, [<<"Method">>]).
--define(AUTHN_REQ_VALUES, [{<<"Event-Category">>, <<"directory">>}
-			  ,{<<"Event-Name">>, <<"authn_req">>}
-			 ]).
--define(AUTHN_REQ_TYPES, [{<<"Msg-ID">>, fun is_binary/1}
-			 ,{<<"To">>, fun is_binary/1}
-			 ,{<<"From">>, fun is_binary/1}
-			 ,{<<"Orig-IP">>, fun is_binary/1}
-			 ,{<<"Auth-User">>, fun is_binary/1}
-			 ,{<<"Auth-Realm">>, fun is_binary/1}
-			]).
-
-%% Configuration Document Update
--define(CONF_DOC_UPDATE_HEADERS, [<<"ID">>, <<"Rev">>, <<"Doc">>]).
--define(OPTIONAL_CONF_DOC_UPDATE_HEADERS, [<<"Account-DB">>, <<"Account-ID">>
-                                               ,<<"Date-Modified">>, <<"Date-Created">>
-                                               ,<<"Type">>, <<"Version">>]).
--define(CONF_DOC_UPDATE_VALUES, [{<<"Event-Category">>, <<"configuration">>}
-                                 ,{<<"Event-Name">>, [<<"doc_edited">>, <<"doc_created">>, <<"doc_deleted">>]}]).
--define(CONF_DOC_UPDATE_TYPES, [{<<"ID">>, fun is_binary/1}
-                                ,{<<"Rev">>, fun is_binary/1}]).
-
-%% Authentication Responses
--define(AUTHN_RESP_HEADERS, [<<"Msg-ID">>, <<"Auth-Method">>, <<"Auth-Password">>]).
--define(OPTIONAL_AUTHN_RESP_HEADERS, [<<"Tenant-ID">>, <<"Access-Group">>, <<"Custom-Channel-Vars">>]).
--define(AUTHN_RESP_VALUES, [{<<"Event-Category">>, <<"directory">>}
-			   ,{<<"Event-Name">>, <<"authn_resp">>}
-			   ,{<<"Auth-Method">>, [<<"password">>, <<"ip">>, <<"a1-hash">>, <<"error">>]}
-			 ]).
--define(AUTHN_RESP_TYPES, [{<<"Msg-ID">>, fun is_binary/1}
-			  ,{<<"Auth-Password">>, fun is_binary/1}
-			  ,{<<"Custom-Channel-Vars">>, ?IS_JSON_OBJECT}
-			  ,{<<"Access-Group">>, fun is_binary/1}
-			  ,{<<"Tenant-ID">>, fun is_binary/1}
-			 ]).
-
-%% Registration Success
--define(REG_SUCCESS_HEADERS, [<<"Event-Timestamp">>, <<"From-User">>, <<"From-Host">>, <<"Contact">>, <<"RPid">>
-				 ,<<"Expires">>, <<"To-User">>, <<"To-Host">>, <<"Network-IP">>, <<"Network-Port">>
-				 , <<"Username">>, <<"Realm">>
-			    ]).
--define(OPTIONAL_REG_SUCCESS_HEADERS, [<<"Status">>, <<"User-Agent">>, <<"Call-ID">>, <<"Profile-Name">>, <<"Presence-Hosts">>
-					   ,<<"FreeSWITCH-Hostname">>
-				      ]).
--define(REG_SUCCESS_VALUES, [{<<"Event-Category">>, <<"directory">>}
-			    ,{<<"Event-Name">>, <<"reg_success">>}
-			   ]).
--define(REG_SUCCESS_TYPES, []).
-
-%% Query Registrations
--define(REG_QUERY_HEADERS, [<<"Username">>, <<"Realm">>, <<"Fields">>]).
--define(OPTIONAL_REG_QUERY_HEADERS, [<<"Call-ID">>]).
--define(REG_QUERY_VALUES, [{<<"Event-Category">>, <<"directory">>}
-			   ,{<<"Event-Name">>, <<"reg_query">>}
-			  ]).
--define(REG_QUERY_TYPES, [{<<"Call-ID">>, fun is_binary/1}
-                          ,{<<"Fields">>, fun(Fs) when is_list(Fs) ->
-                                                  Allowed = ?OPTIONAL_REG_SUCCESS_HEADERS ++ ?REG_SUCCESS_HEADERS,
-                                                  lists:foldl(fun(F, true) -> lists:member(F, Allowed);
-                                                                 (_, false) -> false
-                                                              end, true, Fs);
-                                             (_) -> false
-                                          end}
-			 ]).
-
-%% Registration Query Response
--define(REG_QUERY_RESP_HEADERS, [<<"Fields">>]).
--define(OPTIONAL_REG_QUERY_RESP_HEADERS, []).
--define(REG_QUERY_RESP_VALUES, [{<<"Event-Category">>, <<"directory">>}
-				,{<<"Event-Name">>, <<"reg_query_resp">>}
-			       ]).
--define(REG_QUERY_RESP_TYPES, []).
-
-%% Authorization Requests
--define(AUTHZ_REQ_HEADERS, [<<"Msg-ID">>, <<"To">>, <<"From">>, <<"Call-ID">>
-				,<<"Caller-ID-Name">>, <<"Caller-ID-Number">>
-			   ]).
--define(OPTIONAL_AUTHZ_REQ_HEADERS, [<<"Custom-Channel-Vars">>, <<"Request">>]).
--define(AUTHZ_REQ_VALUES, [{<<"Event-Category">>, <<"dialplan">>}
-			   ,{<<"Event-Name">>, <<"authz_req">>}
-			  ]).
--define(AUTHZ_REQ_TYPES, [{<<"Msg-ID">>, fun is_binary/1}
-			  ,{<<"To">>, fun is_binary/1}
-			  ,{<<"From">>, fun is_binary/1}
-			  ,{<<"Call-ID">>, fun is_binary/1}
-			  ,{<<"Caller-ID-Name">>, fun is_binary/1}
-			  ,{<<"Caller-ID-Number">>, fun is_binary/1}
-			  ,{<<"Custom-Channel-Vars">>, ?IS_JSON_OBJECT}
-			 ]).
-
-%% Authorization Responses
--define(AUTHZ_RESP_HEADERS, [<<"Msg-ID">>, <<"Call-ID">>, <<"Is-Authorized">>]).
--define(OPTIONAL_AUTHZ_RESP_HEADERS, [<<"Custom-Channel-Vars">>]).
--define(AUTHZ_RESP_VALUES, [{<<"Event-Category">>, <<"dialplan">>}
-			    ,{<<"Event-Name">>, <<"authz_resp">>}
-			    ,{<<"Is-Authorized">>, [<<"true">>, <<"false">>]}
-			   ]).
--define(AUTHZ_RESP_TYPES, [{<<"Custom-Channel-Vars">>, ?IS_JSON_OBJECT}]).
-
-%% Route Requests
--define(ROUTE_REQ_HEADERS, [<<"Msg-ID">>, <<"To">>, <<"From">>, <<"Request">>, <<"Call-ID">>
-				,<<"Caller-ID-Name">>, <<"Caller-ID-Number">>
-			   ]).
--define(OPTIONAL_ROUTE_REQ_HEADERS, [<<"Geo-Location">>, <<"Orig-IP">>, <<"Max-Call-Length">>, <<"Media">>
-					 ,<<"Transcode">>, <<"Codecs">>, <<"Custom-Channel-Vars">>
-					 ,<<"Resource-Type">>, <<"Cost-Parameters">>
-				    ]).
--define(ROUTE_REQ_VALUES, [{<<"Event-Category">>, <<"dialplan">>}
-			   ,{<<"Event-Name">>, <<"route_req">>}
-			   ,{<<"Resource-Type">>, [<<"MMS">>, <<"SMS">>, <<"audio">>, <<"video">>, <<"chat">>]}
-			   ,{<<"Media">>, [<<"process">>, <<"proxy">>, <<"bypass">>]}
-			  ]).
--define(ROUTE_REQ_TYPES, [{<<"Msg-ID">>, fun is_binary/1}
-			  ,{<<"To">>, fun is_binary/1}
-			  ,{<<"From">>, fun is_binary/1}
-			  ,{<<"Request">>, fun is_binary/1}
-			  ,{<<"Call-ID">>, fun is_binary/1}
-			  ,{<<"Event-Queue">>, fun is_binary/1}
-			  ,{<<"Caller-ID-Name">>, fun is_binary/1}
-			  ,{<<"Caller-ID-Number">>, fun is_binary/1}
-			  ,{<<"Cost-Parameters">>, fun({struct, L}) when is_list(L) ->
-							   lists:all(fun({K, _V}) ->
-									     lists:member(K, ?ROUTE_REQ_COST_PARAMS)
-								     end, L);
-						      (_) -> false
-						   end}
-			  ,{<<"Custom-Channel-Vars">>, ?IS_JSON_OBJECT}
-			 ]).
--define(ROUTE_REQ_COST_PARAMS, [<<"Min-Increment-Cost">>, <<"Max-Incremental-Cost">>
-				    ,<<"Min-Setup-Cost">>, <<"Max-Setup-Cost">>
-			       ]).
-
-%% Route Responses
--define(ROUTE_RESP_ROUTE_HEADERS, [<<"Invite-Format">>, <<"Weight-Cost">>, <<"Weight-Location">>]).
--define(OPTIONAL_ROUTE_RESP_ROUTE_HEADERS, [ <<"Route">>, <<"To-User">>, <<"To-Realm">>, <<"To-DID">>
-						 ,<<"Proxy-Via">>, <<"Media">>, <<"Auth-User">>
-						 ,<<"Auth-Password">>, <<"Codecs">>, <<"Progress-Timeout">>
-						 ,<<"Caller-ID-Name">>, <<"Caller-ID-Number">>, <<"Caller-ID-Type">>
-						 ,<<"Rate">>, <<"Rate-Increment">>, <<"Rate-Minimum">>, <<"Surcharge">>
-						 ,<<"SIP-Headers">>, <<"Custom-Channel-Vars">>
-					   ]).
--define(ROUTE_RESP_ROUTE_VALUES, [{<<"Media">>, [<<"process">>, <<"bypass">>, <<"auto">>]}
-				  ,{<<"Caller-ID-Type">>, [<<"from">>, <<"rpid">>, <<"pid">>]}
-				  ,?INVITE_FORMAT_TUPLE
-				 ]).
--define(ROUTE_RESP_ROUTE_TYPES, [ {<<"Codecs">>, fun is_list/1}
-				  ,{<<"Route">>, fun is_binary/1}
-				  ,{<<"To-User">>, fun is_binary/1}
-				  ,{<<"To-Realm">>, fun is_binary/1}
-				  ,{<<"SIP-Headers">>, ?IS_JSON_OBJECT}
-                                  ,{<<"Custom-Channel-Vars">>, ?IS_JSON_OBJECT}
-				]).
-
-%% Route Responses
--define(ROUTE_RESP_HEADERS, [<<"Msg-ID">>, <<"Routes">>, <<"Method">>]).
--define(OPTIONAL_ROUTE_RESP_HEADERS, [<<"Custom-Channel-Vars">>,
-                                      <<"Route-Error-Code">>, <<"Route-Error-Message">>]).
--define(ROUTE_RESP_VALUES, [{<<"Event-Category">>, <<"dialplan">>}
-			    ,{<<"Event-Name">>, <<"route_resp">>}
-			    ,{<<"Method">>, [<<"bridge">>, <<"park">>, <<"error">>]}
-			   ]).
--define(ROUTE_RESP_TYPES, [{<<"Route-Error-Code">>, fun is_binary/1}
-			   ,{<<"Route-Error-Message">>, fun is_binary/1}
-			   ,{<<"Routes">>, fun(L) when is_list(L) -> true;
-					      (_) -> false
-					   end}
-                           ,{<<"Custom-Channel-Vars">>, ?IS_JSON_OBJECT}
-			  ]).
-
-%% Route Winner
--define(ROUTE_WIN_HEADERS, [<<"Call-ID">>, <<"Control-Queue">>]).
--define(OPTIONAL_ROUTE_WIN_HEADERS, [<<"Custom-Channel-Vars">>]).
--define(ROUTE_WIN_VALUES, [{<<"Event-Name">>, <<"route_win">>}]).
--define(ROUTE_WIN_TYPES, [{<<"Call-ID">>, fun is_binary/1}
-			  ,{<<"Control-Queue">>, fun is_binary/1}
-			  ,{<<"Custom-Channel-Vars">>, ?IS_JSON_OBJECT}
-			 ]).
-
-%% Offnet Resource Request
--define(OFFNET_RESOURCE_REQ_HEADERS, [<<"Call-ID">>, <<"Resource-Type">>, <<"To-DID">>
-                                      ,<<"Account-ID">>, <<"Control-Queue">>, <<"Application-Name">>
-                                     ]).
--define(OPTIONAL_OFFNET_RESOURCE_REQ_HEADERS, [<<"Timeout">>, <<"Ignore-Early-Media">>, <<"Flags">>, <<"Media">>
-                                               ,<<"Outgoing-Caller-ID-Name">>, <<"Outgoing-Caller-ID-Number">>
-                                               ,<<"Emergency-Caller-ID-Name">>, <<"Emergency-Caller-ID-Number">>
-                                               ,<<"Ringback">>, <<"SIP-Headers">>, <<"Custom-Channel-Vars">>
-                                              ]).
--define(OFFNET_RESOURCE_REQ_VALUES, [{<<"Event-Category">>, <<"resource">>}
-                                     ,{<<"Event-Name">>, <<"offnet_req">>}
-                                     ,{<<"Resource-Type">>, [<<"audio">>, <<"video">>]}
-                                     ,{<<"Application-Name">>, [<<"bridge">>]}
-                                     ,{<<"Media">>, [<<"process">>, <<"bypass">>, <<"auto">>]}
-                                    ]).
--define(OFFNET_RESOURCE_REQ_TYPES, [{<<"Call-ID">>, fun is_binary/1}
-                                    ,{<<"Account-ID">>, fun is_binary/1}
-                                    ,{<<"Control-Queue">>, fun is_binary/1}
-                                    ,{<<"To-DID">>, fun is_binary/1}
-                                    ,{<<"SIP-Headers">>, ?IS_JSON_OBJECT}
-                                    ,{<<"Custom-Channel-Vars">>, ?IS_JSON_OBJECT}
-                                    ,{<<"Flags">>, fun is_list/1}
-                                   ]).
-
-%% Resource Request
--define(RESOURCE_REQ_HEADERS, [<<"Msg-ID">>, <<"Resource-Type">>, <<"Invite-Format">>]).
--define(OPTIONAL_RESOURCE_REQ_HEADERS, [<<"Resource-Minimum">>, <<"Resource-Maximum">>, <<"Geo-Location">>
-                                        ,<<"Route">>, <<"To-User">>, <<"To-Realm">>, <<"To-DID">>
-					,<<"Application-Name">>, <<"Application-Data">>, <<"SIP-Headers">>
-                                        ,<<"Custom-Channel-Vars">>
-				       ]).
--define(RESOURCE_REQ_VALUES, [{<<"Event-Category">>, <<"resource">>}
-			      ,{<<"Event-Name">>, <<"originate_req">>}
-			      ,{<<"Resource-Type">>, [<<"audio">>, <<"video">>]}
-			      ,{<<"Application-Name">>, [<<"park">>, <<"bridge">>, <<"transfer">>]}
-			      ,?INVITE_FORMAT_TUPLE
-			     ]).
--define(RESOURCE_REQ_TYPES, [{<<"Invite-Format">>, fun is_binary/1}
-			     ,{<<"Route">>, fun is_binary/1}
-			     ,{<<"To-User">>, fun is_binary/1}
-			     ,{<<"To-Realm">>, fun is_binary/1}
-			     ,{<<"SIP-Headers">>, ?IS_JSON_OBJECT}
-                             ,{<<"Custom-Channel-Vars">>, ?IS_JSON_OBJECT}
-			    ]).
-
-%% Resource Response
--define(RESOURCE_RESP_HEADERS, [<<"Msg-ID">>, <<"Call-ID">>, <<"Control-Queue">>]).
--define(OPTIONAL_RESOURCE_RESP_HEADERS, [<<"To">>, <<"Timestamp">>, <<"Channel-Call-State">>
-                                             ,<<"Caller-ID-Name">>, <<"Caller-ID-Number">>
-                                             ,<<"Custom-Channel-Vars">>
-                                        ]).
--define(RESOURCE_RESP_VALUES, [{<<"Event-Category">>, <<"resource">>}
-			       ,{<<"Event-Name">>, [<<"offnet_resp">>, <<"originate_resp">>]}
-			      ]).
--define(RESOURCE_RESP_TYPES, [{<<"Custom-Channel-Vars">>, ?IS_JSON_OBJECT}]).
-
-%% Resource Error
--define(RESOURCE_ERROR_HEADERS, [<<"Msg-ID">>]).
--define(OPTIONAL_RESOURCE_ERROR_HEADERS, [<<"Failed-Attempts">>, <<"Failed-Route">>, <<"Failure-Message">>
-                                              ,<<"Failure-Code">>, <<"Hangup-Cause">>, <<"Hangup-Code">>]).
--define(RESOURCE_ERROR_VALUES, [{<<"Event-Category">>, <<"resource">>}
-                                ,{<<"Event-Name">>, [<<"originate_error">>, <<"resource_error">>]}
-                               ]).
--define(RESOURCE_ERROR_TYPES, []).
-
-%% Call Events
--define(CALL_EVENT_HEADERS, [<<"Timestamp">>, <<"Call-ID">>, <<"Channel-Call-State">>]).
--define(OPTIONAL_CALL_EVENT_HEADERS, [<<"Application-Name">>, <<"Application-Response">>, <<"Custom-Channel-Vars">>
-					  ,<<"Msg-ID">>, <<"Channel-State">>, <<"Call-Direction">>
-					  ,<<"Other-Leg-Direction">>, <<"Other-Leg-Caller-ID-Name">>, <<"Other-Leg-Caller-ID-Number">> %% BRIDGE
-					  ,<<"Other-Leg-Destination-Number">>,<<"Other-Leg-Unique-ID">> %% BRIDGE
-					  ,<<"Detected-Tone">>, <<"DTMF-Duration">>, <<"DTMF-Digit">> %% DTMF and Tones
-                                          ,<<"Terminator">>, <<"Hangup-Cause">>, <<"Hangup-Code">> %% Hangup
-				     ]).
--define(CALL_EVENT_VALUES, [{<<"Event-Category">>, <<"call_event">>}]).
--define(CALL_EVENT_TYPES, [{<<"Custom-Channel-Vars">>, ?IS_JSON_OBJECT}]).
-
-%% Call Status Request
--define(CALL_STATUS_REQ_HEADERS, [<<"Call-ID">>]).
--define(OPTIONAL_CALL_STATUS_REQ_HEADERS, []).
--define(CALL_STATUS_REQ_VALUES, [{<<"Event-Category">>, <<"call_event">>}
-			     ,{<<"Event-Name">>, <<"status_req">>}
-			    ]).
--define(CALL_STATUS_REQ_TYPES, []).
-
-%% Call Status Response
--define(CALL_STATUS_RESP_HEADERS, [<<"Call-ID">>, <<"Status">>]).
--define(OPTIONAL_CALL_STATUS_RESP_HEADERS, [<<"Custom-Channel-Vars">>, <<"Error-Msg">>, <<"Node">>]).
--define(CALL_STATUS_RESP_VALUES, [{<<"Event-Category">>, <<"call_event">>}
-				  ,{<<"Event-Name">>, <<"status_resp">>}
-				  ,{<<"Status">>, [<<"active">>, <<"tmpdown">>]}
-				 ]).
--define(CALL_STATUS_RESP_TYPES, [{<<"Custom-Channel-Vars">>, ?IS_JSON_OBJECT}]).
-
-%% Call CDR
--define(CALL_CDR_HEADERS, [ <<"Call-ID">>]).
--define(OPTIONAL_CALL_CDR_HEADERS, [<<"Hangup-Cause">>, <<"Handling-Server-Name">>, <<"Custom-Channel-Vars">>
-                                        ,<<"Remote-SDP">>, <<"Local-SDP">>, <<"Caller-ID-Name">>
-					,<<"Caller-ID-Number">>, <<"Callee-ID-Name">>, <<"Callee-ID-Number">>
-					,<<"User-Agent">>, <<"Caller-ID-Type">>, <<"Other-Leg-Call-ID">>
-                                        ,<<"Timestamp">>
-                                        ,<<"Call-Direction">>, <<"To-Uri">>, <<"From-Uri">>
-                                        ,<<"Duration-Seconds">>, <<"Billing-Seconds">>, <<"Ringing-Seconds">>
-                                        ,<<"Digits-Dialed">>
-				   ]).
--define(CALL_CDR_VALUES, [{<<"Event-Category">>, <<"call_detail">>}
-			  ,{<<"Event-Name">>, <<"cdr">>}
-			  ,{<<"Call-Direction">>, [<<"inbound">>, <<"outbound">>]}
-			  ,{<<"Caller-ID-Type">>, [<<"pid">>, <<"rpid">>, <<"from">>]}
-			 ]).
--define(CALL_CDR_TYPES, [{<<"Custom-Channel-Vars">>, ?IS_JSON_OBJECT}]).
-
->>>>>>> 58787a26
+%% <<<<<<< HEAD
+%% =======
+%% %% Authentication Requests
+%% -define(AUTHN_REQ_HEADERS, [<<"Msg-ID">>, <<"To">>, <<"From">>, <<"Orig-IP">>
+%% 			       , <<"Auth-User">>, <<"Auth-Realm">>]).
+%% -define(OPTIONAL_AUTHN_REQ_HEADERS, [<<"Method">>]).
+%% -define(AUTHN_REQ_VALUES, [{<<"Event-Category">>, <<"directory">>}
+%% 			  ,{<<"Event-Name">>, <<"authn_req">>}
+%% 			 ]).
+%% -define(AUTHN_REQ_TYPES, [{<<"Msg-ID">>, fun is_binary/1}
+%% 			 ,{<<"To">>, fun is_binary/1}
+%% 			 ,{<<"From">>, fun is_binary/1}
+%% 			 ,{<<"Orig-IP">>, fun is_binary/1}
+%% 			 ,{<<"Auth-User">>, fun is_binary/1}
+%% 			 ,{<<"Auth-Realm">>, fun is_binary/1}
+%% 			]).
+
+%% %% Configuration Document Update
+%% -define(CONF_DOC_UPDATE_HEADERS, [<<"ID">>, <<"Rev">>, <<"Doc">>]).
+%% -define(OPTIONAL_CONF_DOC_UPDATE_HEADERS, [<<"Account-DB">>, <<"Account-ID">>
+%%                                                ,<<"Date-Modified">>, <<"Date-Created">>
+%%                                                ,<<"Type">>, <<"Version">>]).
+%% -define(CONF_DOC_UPDATE_VALUES, [{<<"Event-Category">>, <<"configuration">>}
+%%                                  ,{<<"Event-Name">>, [<<"doc_edited">>, <<"doc_created">>, <<"doc_deleted">>]}]).
+%% -define(CONF_DOC_UPDATE_TYPES, [{<<"ID">>, fun is_binary/1}
+%%                                 ,{<<"Rev">>, fun is_binary/1}]).
+
+%% %% Authentication Responses
+%% -define(AUTHN_RESP_HEADERS, [<<"Msg-ID">>, <<"Auth-Method">>, <<"Auth-Password">>]).
+%% -define(OPTIONAL_AUTHN_RESP_HEADERS, [<<"Tenant-ID">>, <<"Access-Group">>, <<"Custom-Channel-Vars">>]).
+%% -define(AUTHN_RESP_VALUES, [{<<"Event-Category">>, <<"directory">>}
+%% 			   ,{<<"Event-Name">>, <<"authn_resp">>}
+%% 			   ,{<<"Auth-Method">>, [<<"password">>, <<"ip">>, <<"a1-hash">>, <<"error">>]}
+%% 			 ]).
+%% -define(AUTHN_RESP_TYPES, [{<<"Msg-ID">>, fun is_binary/1}
+%% 			  ,{<<"Auth-Password">>, fun is_binary/1}
+%% 			  ,{<<"Custom-Channel-Vars">>, ?IS_JSON_OBJECT}
+%% 			  ,{<<"Access-Group">>, fun is_binary/1}
+%% 			  ,{<<"Tenant-ID">>, fun is_binary/1}
+%% 			 ]).
+
+%% %% Registration Success
+%% -define(REG_SUCCESS_HEADERS, [<<"Event-Timestamp">>, <<"From-User">>, <<"From-Host">>, <<"Contact">>, <<"RPid">>
+%% 				 ,<<"Expires">>, <<"To-User">>, <<"To-Host">>, <<"Network-IP">>, <<"Network-Port">>
+%% 				 , <<"Username">>, <<"Realm">>
+%% 			    ]).
+%% -define(OPTIONAL_REG_SUCCESS_HEADERS, [<<"Status">>, <<"User-Agent">>, <<"Call-ID">>, <<"Profile-Name">>, <<"Presence-Hosts">>
+%% 					   ,<<"FreeSWITCH-Hostname">>
+%% 				      ]).
+%% -define(REG_SUCCESS_VALUES, [{<<"Event-Category">>, <<"directory">>}
+%% 			    ,{<<"Event-Name">>, <<"reg_success">>}
+%% 			   ]).
+%% -define(REG_SUCCESS_TYPES, []).
+
+%% %% Query Registrations
+%% -define(REG_QUERY_HEADERS, [<<"Username">>, <<"Realm">>, <<"Fields">>]).
+%% -define(OPTIONAL_REG_QUERY_HEADERS, [<<"Call-ID">>]).
+%% -define(REG_QUERY_VALUES, [{<<"Event-Category">>, <<"directory">>}
+%% 			   ,{<<"Event-Name">>, <<"reg_query">>}
+%% 			  ]).
+%% -define(REG_QUERY_TYPES, [{<<"Call-ID">>, fun is_binary/1}
+%%                           ,{<<"Fields">>, fun(Fs) when is_list(Fs) ->
+%%                                                   Allowed = ?OPTIONAL_REG_SUCCESS_HEADERS ++ ?REG_SUCCESS_HEADERS,
+%%                                                   lists:foldl(fun(F, true) -> lists:member(F, Allowed);
+%%                                                                  (_, false) -> false
+%%                                                               end, true, Fs);
+%%                                              (_) -> false
+%%                                           end}
+%% 			 ]).
+
+%% %% Registration Query Response
+%% -define(REG_QUERY_RESP_HEADERS, [<<"Fields">>]).
+%% -define(OPTIONAL_REG_QUERY_RESP_HEADERS, []).
+%% -define(REG_QUERY_RESP_VALUES, [{<<"Event-Category">>, <<"directory">>}
+%% 				,{<<"Event-Name">>, <<"reg_query_resp">>}
+%% 			       ]).
+%% -define(REG_QUERY_RESP_TYPES, []).
+
+%% %% Authorization Requests
+%% -define(AUTHZ_REQ_HEADERS, [<<"Msg-ID">>, <<"To">>, <<"From">>, <<"Call-ID">>
+%% 				,<<"Caller-ID-Name">>, <<"Caller-ID-Number">>
+%% 			   ]).
+%% -define(OPTIONAL_AUTHZ_REQ_HEADERS, [<<"Custom-Channel-Vars">>, <<"Request">>]).
+%% -define(AUTHZ_REQ_VALUES, [{<<"Event-Category">>, <<"dialplan">>}
+%% 			   ,{<<"Event-Name">>, <<"authz_req">>}
+%% 			  ]).
+%% -define(AUTHZ_REQ_TYPES, [{<<"Msg-ID">>, fun is_binary/1}
+%% 			  ,{<<"To">>, fun is_binary/1}
+%% 			  ,{<<"From">>, fun is_binary/1}
+%% 			  ,{<<"Call-ID">>, fun is_binary/1}
+%% 			  ,{<<"Caller-ID-Name">>, fun is_binary/1}
+%% 			  ,{<<"Caller-ID-Number">>, fun is_binary/1}
+%% 			  ,{<<"Custom-Channel-Vars">>, ?IS_JSON_OBJECT}
+%% 			 ]).
+
+%% %% Authorization Responses
+%% -define(AUTHZ_RESP_HEADERS, [<<"Msg-ID">>, <<"Call-ID">>, <<"Is-Authorized">>]).
+%% -define(OPTIONAL_AUTHZ_RESP_HEADERS, [<<"Custom-Channel-Vars">>]).
+%% -define(AUTHZ_RESP_VALUES, [{<<"Event-Category">>, <<"dialplan">>}
+%% 			    ,{<<"Event-Name">>, <<"authz_resp">>}
+%% 			    ,{<<"Is-Authorized">>, [<<"true">>, <<"false">>]}
+%% 			   ]).
+%% -define(AUTHZ_RESP_TYPES, [{<<"Custom-Channel-Vars">>, ?IS_JSON_OBJECT}]).
+
+%% %% Route Requests
+%% -define(ROUTE_REQ_HEADERS, [<<"Msg-ID">>, <<"To">>, <<"From">>, <<"Request">>, <<"Call-ID">>
+%% 				,<<"Caller-ID-Name">>, <<"Caller-ID-Number">>
+%% 			   ]).
+%% -define(OPTIONAL_ROUTE_REQ_HEADERS, [<<"Geo-Location">>, <<"Orig-IP">>, <<"Max-Call-Length">>, <<"Media">>
+%% 					 ,<<"Transcode">>, <<"Codecs">>, <<"Custom-Channel-Vars">>
+%% 					 ,<<"Resource-Type">>, <<"Cost-Parameters">>
+%% 				    ]).
+%% -define(ROUTE_REQ_VALUES, [{<<"Event-Category">>, <<"dialplan">>}
+%% 			   ,{<<"Event-Name">>, <<"route_req">>}
+%% 			   ,{<<"Resource-Type">>, [<<"MMS">>, <<"SMS">>, <<"audio">>, <<"video">>, <<"chat">>]}
+%% 			   ,{<<"Media">>, [<<"process">>, <<"proxy">>, <<"bypass">>]}
+%% 			  ]).
+%% -define(ROUTE_REQ_TYPES, [{<<"Msg-ID">>, fun is_binary/1}
+%% 			  ,{<<"To">>, fun is_binary/1}
+%% 			  ,{<<"From">>, fun is_binary/1}
+%% 			  ,{<<"Request">>, fun is_binary/1}
+%% 			  ,{<<"Call-ID">>, fun is_binary/1}
+%% 			  ,{<<"Event-Queue">>, fun is_binary/1}
+%% 			  ,{<<"Caller-ID-Name">>, fun is_binary/1}
+%% 			  ,{<<"Caller-ID-Number">>, fun is_binary/1}
+%% 			  ,{<<"Cost-Parameters">>, fun({struct, L}) when is_list(L) ->
+%% 							   lists:all(fun({K, _V}) ->
+%% 									     lists:member(K, ?ROUTE_REQ_COST_PARAMS)
+%% 								     end, L);
+%% 						      (_) -> false
+%% 						   end}
+%% 			  ,{<<"Custom-Channel-Vars">>, ?IS_JSON_OBJECT}
+%% 			 ]).
+%% -define(ROUTE_REQ_COST_PARAMS, [<<"Min-Increment-Cost">>, <<"Max-Incremental-Cost">>
+%% 				    ,<<"Min-Setup-Cost">>, <<"Max-Setup-Cost">>
+%% 			       ]).
+
+%% %% Route Responses
+%% -define(ROUTE_RESP_ROUTE_HEADERS, [<<"Invite-Format">>, <<"Weight-Cost">>, <<"Weight-Location">>]).
+%% -define(OPTIONAL_ROUTE_RESP_ROUTE_HEADERS, [ <<"Route">>, <<"To-User">>, <<"To-Realm">>, <<"To-DID">>
+%% 						 ,<<"Proxy-Via">>, <<"Media">>, <<"Auth-User">>
+%% 						 ,<<"Auth-Password">>, <<"Codecs">>, <<"Progress-Timeout">>
+%% 						 ,<<"Caller-ID-Name">>, <<"Caller-ID-Number">>, <<"Caller-ID-Type">>
+%% 						 ,<<"Rate">>, <<"Rate-Increment">>, <<"Rate-Minimum">>, <<"Surcharge">>
+%% 						 ,<<"SIP-Headers">>, <<"Custom-Channel-Vars">>
+%% 					   ]).
+%% -define(ROUTE_RESP_ROUTE_VALUES, [{<<"Media">>, [<<"process">>, <<"bypass">>, <<"auto">>]}
+%% 				  ,{<<"Caller-ID-Type">>, [<<"from">>, <<"rpid">>, <<"pid">>]}
+%% 				  ,?INVITE_FORMAT_TUPLE
+%% 				 ]).
+%% -define(ROUTE_RESP_ROUTE_TYPES, [ {<<"Codecs">>, fun is_list/1}
+%% 				  ,{<<"Route">>, fun is_binary/1}
+%% 				  ,{<<"To-User">>, fun is_binary/1}
+%% 				  ,{<<"To-Realm">>, fun is_binary/1}
+%% 				  ,{<<"SIP-Headers">>, ?IS_JSON_OBJECT}
+%%                                   ,{<<"Custom-Channel-Vars">>, ?IS_JSON_OBJECT}
+%% 				]).
+
+%% %% Route Responses
+%% -define(ROUTE_RESP_HEADERS, [<<"Msg-ID">>, <<"Routes">>, <<"Method">>]).
+%% -define(OPTIONAL_ROUTE_RESP_HEADERS, [<<"Custom-Channel-Vars">>,
+%%                                       <<"Route-Error-Code">>, <<"Route-Error-Message">>]).
+%% -define(ROUTE_RESP_VALUES, [{<<"Event-Category">>, <<"dialplan">>}
+%% 			    ,{<<"Event-Name">>, <<"route_resp">>}
+%% 			    ,{<<"Method">>, [<<"bridge">>, <<"park">>, <<"error">>]}
+%% 			   ]).
+%% -define(ROUTE_RESP_TYPES, [{<<"Route-Error-Code">>, fun is_binary/1}
+%% 			   ,{<<"Route-Error-Message">>, fun is_binary/1}
+%% 			   ,{<<"Routes">>, fun(L) when is_list(L) -> true;
+%% 					      (_) -> false
+%% 					   end}
+%%                            ,{<<"Custom-Channel-Vars">>, ?IS_JSON_OBJECT}
+%% 			  ]).
+
+%% %% Route Winner
+%% -define(ROUTE_WIN_HEADERS, [<<"Call-ID">>, <<"Control-Queue">>]).
+%% -define(OPTIONAL_ROUTE_WIN_HEADERS, [<<"Custom-Channel-Vars">>]).
+%% -define(ROUTE_WIN_VALUES, [{<<"Event-Name">>, <<"route_win">>}]).
+%% -define(ROUTE_WIN_TYPES, [{<<"Call-ID">>, fun is_binary/1}
+%% 			  ,{<<"Control-Queue">>, fun is_binary/1}
+%% 			  ,{<<"Custom-Channel-Vars">>, ?IS_JSON_OBJECT}
+%% 			 ]).
+
+%% %% Offnet Resource Request
+%% -define(OFFNET_RESOURCE_REQ_HEADERS, [<<"Call-ID">>, <<"Resource-Type">>, <<"To-DID">>
+%%                                       ,<<"Account-ID">>, <<"Control-Queue">>, <<"Application-Name">>
+%%                                      ]).
+%% -define(OPTIONAL_OFFNET_RESOURCE_REQ_HEADERS, [<<"Timeout">>, <<"Ignore-Early-Media">>, <<"Flags">>, <<"Media">>
+%%                                                ,<<"Outgoing-Caller-ID-Name">>, <<"Outgoing-Caller-ID-Number">>
+%%                                                ,<<"Emergency-Caller-ID-Name">>, <<"Emergency-Caller-ID-Number">>
+%%                                                ,<<"Ringback">>, <<"SIP-Headers">>, <<"Custom-Channel-Vars">>
+%%                                               ]).
+%% -define(OFFNET_RESOURCE_REQ_VALUES, [{<<"Event-Category">>, <<"resource">>}
+%%                                      ,{<<"Event-Name">>, <<"offnet_req">>}
+%%                                      ,{<<"Resource-Type">>, [<<"audio">>, <<"video">>]}
+%%                                      ,{<<"Application-Name">>, [<<"bridge">>]}
+%%                                      ,{<<"Media">>, [<<"process">>, <<"bypass">>, <<"auto">>]}
+%%                                     ]).
+%% -define(OFFNET_RESOURCE_REQ_TYPES, [{<<"Call-ID">>, fun is_binary/1}
+%%                                     ,{<<"Account-ID">>, fun is_binary/1}
+%%                                     ,{<<"Control-Queue">>, fun is_binary/1}
+%%                                     ,{<<"To-DID">>, fun is_binary/1}
+%%                                     ,{<<"SIP-Headers">>, ?IS_JSON_OBJECT}
+%%                                     ,{<<"Custom-Channel-Vars">>, ?IS_JSON_OBJECT}
+%%                                     ,{<<"Flags">>, fun is_list/1}
+%%                                    ]).
+
+%% %% Resource Request
+%% -define(RESOURCE_REQ_HEADERS, [<<"Msg-ID">>, <<"Resource-Type">>, <<"Invite-Format">>]).
+%% -define(OPTIONAL_RESOURCE_REQ_HEADERS, [<<"Resource-Minimum">>, <<"Resource-Maximum">>, <<"Geo-Location">>
+%%                                         ,<<"Route">>, <<"To-User">>, <<"To-Realm">>, <<"To-DID">>
+%% 					,<<"Application-Name">>, <<"Application-Data">>, <<"SIP-Headers">>
+%%                                         ,<<"Custom-Channel-Vars">>
+%% 				       ]).
+%% -define(RESOURCE_REQ_VALUES, [{<<"Event-Category">>, <<"resource">>}
+%% 			      ,{<<"Event-Name">>, <<"originate_req">>}
+%% 			      ,{<<"Resource-Type">>, [<<"audio">>, <<"video">>]}
+%% 			      ,{<<"Application-Name">>, [<<"park">>, <<"bridge">>, <<"transfer">>]}
+%% 			      ,?INVITE_FORMAT_TUPLE
+%% 			     ]).
+%% -define(RESOURCE_REQ_TYPES, [{<<"Invite-Format">>, fun is_binary/1}
+%% 			     ,{<<"Route">>, fun is_binary/1}
+%% 			     ,{<<"To-User">>, fun is_binary/1}
+%% 			     ,{<<"To-Realm">>, fun is_binary/1}
+%% 			     ,{<<"SIP-Headers">>, ?IS_JSON_OBJECT}
+%%                              ,{<<"Custom-Channel-Vars">>, ?IS_JSON_OBJECT}
+%% 			    ]).
+
+%% %% Resource Response
+%% -define(RESOURCE_RESP_HEADERS, [<<"Msg-ID">>, <<"Call-ID">>, <<"Control-Queue">>]).
+%% -define(OPTIONAL_RESOURCE_RESP_HEADERS, [<<"To">>, <<"Timestamp">>, <<"Channel-Call-State">>
+%%                                              ,<<"Caller-ID-Name">>, <<"Caller-ID-Number">>
+%%                                              ,<<"Custom-Channel-Vars">>
+%%                                         ]).
+%% -define(RESOURCE_RESP_VALUES, [{<<"Event-Category">>, <<"resource">>}
+%% 			       ,{<<"Event-Name">>, [<<"offnet_resp">>, <<"originate_resp">>]}
+%% 			      ]).
+%% -define(RESOURCE_RESP_TYPES, [{<<"Custom-Channel-Vars">>, ?IS_JSON_OBJECT}]).
+
+%% %% Resource Error
+%% -define(RESOURCE_ERROR_HEADERS, [<<"Msg-ID">>]).
+%% -define(OPTIONAL_RESOURCE_ERROR_HEADERS, [<<"Failed-Attempts">>, <<"Failed-Route">>, <<"Failure-Message">>
+%%                                               ,<<"Failure-Code">>, <<"Hangup-Cause">>, <<"Hangup-Code">>]).
+%% -define(RESOURCE_ERROR_VALUES, [{<<"Event-Category">>, <<"resource">>}
+%%                                 ,{<<"Event-Name">>, [<<"originate_error">>, <<"resource_error">>]}
+%%                                ]).
+%% -define(RESOURCE_ERROR_TYPES, []).
+
+%% %% Call Events
+%% -define(CALL_EVENT_HEADERS, [<<"Timestamp">>, <<"Call-ID">>, <<"Channel-Call-State">>]).
+%% -define(OPTIONAL_CALL_EVENT_HEADERS, [<<"Application-Name">>, <<"Application-Response">>, <<"Custom-Channel-Vars">>
+%% 					  ,<<"Msg-ID">>, <<"Channel-State">>, <<"Call-Direction">>
+%% 					  ,<<"Other-Leg-Direction">>, <<"Other-Leg-Caller-ID-Name">>, <<"Other-Leg-Caller-ID-Number">> %% BRIDGE
+%% 					  ,<<"Other-Leg-Destination-Number">>,<<"Other-Leg-Unique-ID">> %% BRIDGE
+%% 					  ,<<"Detected-Tone">>, <<"DTMF-Duration">>, <<"DTMF-Digit">> %% DTMF and Tones
+%%                                           ,<<"Terminator">>, <<"Hangup-Cause">>, <<"Hangup-Code">> %% Hangup
+%% 				     ]).
+%% -define(CALL_EVENT_VALUES, [{<<"Event-Category">>, <<"call_event">>}]).
+%% -define(CALL_EVENT_TYPES, [{<<"Custom-Channel-Vars">>, ?IS_JSON_OBJECT}]).
+
+%% %% Call Status Request
+%% -define(CALL_STATUS_REQ_HEADERS, [<<"Call-ID">>]).
+%% -define(OPTIONAL_CALL_STATUS_REQ_HEADERS, []).
+%% -define(CALL_STATUS_REQ_VALUES, [{<<"Event-Category">>, <<"call_event">>}
+%% 			     ,{<<"Event-Name">>, <<"status_req">>}
+%% 			    ]).
+%% -define(CALL_STATUS_REQ_TYPES, []).
+
+%% %% Call Status Response
+%% -define(CALL_STATUS_RESP_HEADERS, [<<"Call-ID">>, <<"Status">>]).
+%% -define(OPTIONAL_CALL_STATUS_RESP_HEADERS, [<<"Custom-Channel-Vars">>, <<"Error-Msg">>, <<"Node">>]).
+%% -define(CALL_STATUS_RESP_VALUES, [{<<"Event-Category">>, <<"call_event">>}
+%% 				  ,{<<"Event-Name">>, <<"status_resp">>}
+%% 				  ,{<<"Status">>, [<<"active">>, <<"tmpdown">>]}
+%% 				 ]).
+%% -define(CALL_STATUS_RESP_TYPES, [{<<"Custom-Channel-Vars">>, ?IS_JSON_OBJECT}]).
+
+%% %% Call CDR
+%% -define(CALL_CDR_HEADERS, [ <<"Call-ID">>]).
+%% -define(OPTIONAL_CALL_CDR_HEADERS, [<<"Hangup-Cause">>, <<"Handling-Server-Name">>, <<"Custom-Channel-Vars">>
+%%                                         ,<<"Remote-SDP">>, <<"Local-SDP">>, <<"Caller-ID-Name">>
+%% 					,<<"Caller-ID-Number">>, <<"Callee-ID-Name">>, <<"Callee-ID-Number">>
+%% 					,<<"User-Agent">>, <<"Caller-ID-Type">>, <<"Other-Leg-Call-ID">>
+%%                                         ,<<"Timestamp">>
+%%                                         ,<<"Call-Direction">>, <<"To-Uri">>, <<"From-Uri">>
+%%                                         ,<<"Duration-Seconds">>, <<"Billing-Seconds">>, <<"Ringing-Seconds">>
+%%                                         ,<<"Digits-Dialed">>
+%% 				   ]).
+%% -define(CALL_CDR_VALUES, [{<<"Event-Category">>, <<"call_detail">>}
+%% 			  ,{<<"Event-Name">>, <<"cdr">>}
+%% 			  ,{<<"Call-Direction">>, [<<"inbound">>, <<"outbound">>]}
+%% 			  ,{<<"Caller-ID-Type">>, [<<"pid">>, <<"rpid">>, <<"from">>]}
+%% 			 ]).
+%% -define(CALL_CDR_TYPES, [{<<"Custom-Channel-Vars">>, ?IS_JSON_OBJECT}]).
+
+%% >>>>>>> master
 %% Error Responses
 -define(ERROR_RESP_HEADERS, [<<"Msg-ID">>, <<"Error-Message">>]).
 -define(OPTIONAL_ERROR_RESP_HEADERS, []).
