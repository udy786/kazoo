--- conflicted
+++ resolved
@@ -202,32 +202,21 @@
         Value -> wh_util:to_integer(Value)
     end.
 
-<<<<<<< HEAD
--spec get_number_value/2 :: (Key, JObj) -> 'undefined' | number() when
-      Key :: term(),
-      JObj :: json_object() | json_objects().
+-spec get_number_value/2 :: (json_string(), json_object() | json_objects()) -> 'undefined' | number().
 get_number_value(Key, JObj) ->
     case wh_json:get_value(Key, JObj) of
         undefined -> undefined;
         Value -> wh_util:to_number(Value)
     end.
 
--spec get_number_value/3 :: (Key, JObj, Default) -> number() when
-      Key :: term(),
-      JObj :: json_object() | json_objects(),
-      Default :: number().
+-spec get_number_value/3 :: (json_string(), json_object() | json_objects(), Default) -> number() | Default.
 get_number_value(Key, JObj, Default) when is_number(Default) ->
     case wh_json:get_value(Key, JObj) of
         undefined -> Default;
         Value -> wh_util:to_number(Value)
     end.
 
--spec get_float_value/2 :: (Key, JObj) -> 'undefined' | float() when
-      Key :: term(),
-      JObj :: json_object() | json_objects().
-=======
 -spec get_float_value/2 :: (json_string(), json_object() | json_objects()) -> 'undefined' | float().
->>>>>>> 49277808
 get_float_value(Key, JObj) ->
     case wh_json:get_value(Key, JObj) of
         undefined -> undefined;
