%%%-------------------------------------------------------------------
%%% @copyright (C) 2012, VoIP INC
%%% @doc
%%%
%%% @end
%%% @contributors
%%%-------------------------------------------------------------------
-module(ecallmgr_registrar).

-export([reg_success/2]).
-export([lookup_contact/2]).
-export([endpoint_node/2]).
-export([lookup/3]).

-define(SERVER, ?MODULE).

-define(CONTACT_KEY(Realm, Username), {?MODULE, 'contact', Username, Realm}).
-define(NODE_KEY(Realm, Username), {?MODULE, 'node', Username, Realm}).
-define(LOOKUP_KEY(Realm, Username), {?MODULE, 'lookup', Username, Realm}).

-include("ecallmgr.hrl").

-spec reg_success(wh_proplist(), atom()) -> 'ok'.
reg_success(Props, Node) ->
    Username = props:get_value(<<"username">>, Props),
    Realm = props:get_value(<<"realm">>, Props),
    CacheProps = [{'expires', ecallmgr_util:get_expires(Props)}],
    wh_cache:store_local(?ECALLMGR_REG_CACHE, ?NODE_KEY(Realm, Username), Node, CacheProps),
    [User, AfterAt] = binary:split(props:get_value(<<"contact">>, Props), <<"@">>),
    AfterUnquoted = wh_util:to_binary(mochiweb_util:unquote(AfterAt)),
    Contact = binary:replace(<<User/binary, "@", AfterUnquoted/binary>>, [<<"<">>, <<">">>], <<>>, ['global']),
    wh_cache:store_local(?ECALLMGR_REG_CACHE, ?CONTACT_KEY(Realm, Username), Contact, CacheProps).

-spec lookup_contact(ne_binary(), ne_binary()) ->
                            {'ok', ne_binary()} |
                            {'error', 'timeout'}.
lookup_contact(Realm, Username) ->
    case wh_cache:peek_local(?ECALLMGR_REG_CACHE, ?CONTACT_KEY(Realm, Username)) of
        {'ok', _}=OK -> OK;
        {error, not_found} ->
            case lookup(Realm, Username, [<<"Contact">>]) of
                [{<<"Contact">>, Contact}] -> {ok, Contact};
                {error, _R}=E ->
                    lager:notice("failed to find contact for ~s@~s: ~p", [Username, Realm, _R]),
                    E
            end
    end.

-spec endpoint_node(ne_binary(), ne_binary()) ->
                           {'ok', atom()} |
                           {'error', 'not_found'}.
endpoint_node(Realm, Username) ->
    case wh_cache:fetch_local(?ECALLMGR_REG_CACHE, ?NODE_KEY(Realm, Username)) of
<<<<<<< HEAD
        {'ok', Node} -> {'ok', Node};
        {'error', 'not_found'} ->
            case lookup(Realm, Username, [<<"Node">>]) of
                [{<<"Node">>, Node}] -> {'ok', wh_util:to_atom(Node, 'true')};
                {'error', 'timeout'} ->
                    lager:notice("failed to find node name for ~s@~s", [Username, Realm]),
                    {'error', 'not_found'}
=======
        {ok, Node} -> {ok, Node};
        {error, not_found} ->
            case lookup(Realm, Username, [<<"FreeSWITCH-Nodename">>]) of
                [{<<"FreeSWITCH-Nodename">>, Node}] -> {ok, wh_util:to_atom(Node, true)};
                {error, _R}=E ->
                    lager:notice("failed to find node name for ~s@~s: ~p", [Username, Realm, _R]),
                    E
>>>>>>> ec8fde75
            end
    end.

-spec lookup(ne_binary(), ne_binary(), ne_binaries()) ->
                    wh_proplist() |
                    {'error', 'timeout'}.
lookup(Realm, Username, Fields) ->
    case maybe_query_registrar(Realm, Username) of
        {'error', _R} -> {'error', 'timeout'};
        {'ok', Props} when Fields =:= [] -> Props;
        {'ok', Props} ->
            FilterFun = fun({K, _}=V, Acc) ->
                                case lists:member(K, Fields) of
                                    'true' -> [V | Acc];
                                    'false' -> Acc
                                end
                        end,
            lists:foldr(FilterFun, [], Props)
    end.

-spec maybe_query_registrar(ne_binary(), ne_binary()) ->
                                   {'ok', wh_proplist()} |
                                   {'error', 'timeout'}.
maybe_query_registrar(Realm, Username) ->
    case wh_cache:peek_local(?ECALLMGR_REG_CACHE, ?LOOKUP_KEY(Realm, Username)) of
<<<<<<< HEAD
        {'ok', _}=Ok -> Ok;
        {'error', 'not_found'} -> query_registrar(Realm, Username)
=======
        {ok, _}=Ok -> Ok;
        {error, not_found} ->
            query_registrar(Realm, Username)
>>>>>>> ec8fde75
    end.

-spec query_registrar(ne_binary(), ne_binary()) ->
                             {'ok', wh_proplist()} |
                             {'error', 'timeout'}.
query_registrar(Realm, Username) ->
    lager:debug("looking up registration information for ~s@~s", [Username, Realm]),
    ReqResp = wh_amqp_worker:call(?ECALLMGR_AMQP_POOL
                                  ,[{<<"Username">>, Username}
                                    ,{<<"Realm">>, Realm}
                                    ,{<<"Fields">>, []}
                                    | wh_api:default_headers(?APP_NAME, ?APP_VERSION)
                                   ]
                                  ,fun wapi_registration:publish_query_req/1
                                  ,fun wapi_registration:query_resp_v/1),
    case ReqResp of
        {error, _R} ->
            lager:debug("did not receive registrar response: ~p", [_R]),
            {'error', 'timeout'};
        {ok, RespJObj} ->
            lager:debug("received registration information"),
            JObj = wh_json:get_value(<<"Fields">>, RespJObj, wh_json:new()),
            Props = wh_json:to_proplist(JObj),
            CacheProps = [{expires, ecallmgr_util:get_expires(Props)}],
            wh_cache:store_local(?ECALLMGR_REG_CACHE, ?LOOKUP_KEY(Realm, Username), Props, CacheProps),
            Contact = wh_json:get_value(<<"Contact">>, JObj),
            wh_cache:store_local(?ECALLMGR_REG_CACHE, ?CONTACT_KEY(Realm, Username), Contact, CacheProps),
            Node = wh_util:to_atom(wh_json:get_value(<<"FreeSWITCH-Nodename">>, JObj), true),
            wh_cache:store_local(?ECALLMGR_REG_CACHE, ?NODE_KEY(Realm, Username), Node, CacheProps),
            {ok, Props}
    end.<|MERGE_RESOLUTION|>--- conflicted
+++ resolved
@@ -51,15 +51,6 @@
                            {'error', 'not_found'}.
 endpoint_node(Realm, Username) ->
     case wh_cache:fetch_local(?ECALLMGR_REG_CACHE, ?NODE_KEY(Realm, Username)) of
-<<<<<<< HEAD
-        {'ok', Node} -> {'ok', Node};
-        {'error', 'not_found'} ->
-            case lookup(Realm, Username, [<<"Node">>]) of
-                [{<<"Node">>, Node}] -> {'ok', wh_util:to_atom(Node, 'true')};
-                {'error', 'timeout'} ->
-                    lager:notice("failed to find node name for ~s@~s", [Username, Realm]),
-                    {'error', 'not_found'}
-=======
         {ok, Node} -> {ok, Node};
         {error, not_found} ->
             case lookup(Realm, Username, [<<"FreeSWITCH-Nodename">>]) of
@@ -67,7 +58,6 @@
                 {error, _R}=E ->
                     lager:notice("failed to find node name for ~s@~s: ~p", [Username, Realm, _R]),
                     E
->>>>>>> ec8fde75
             end
     end.
 
@@ -93,14 +83,8 @@
                                    {'error', 'timeout'}.
 maybe_query_registrar(Realm, Username) ->
     case wh_cache:peek_local(?ECALLMGR_REG_CACHE, ?LOOKUP_KEY(Realm, Username)) of
-<<<<<<< HEAD
         {'ok', _}=Ok -> Ok;
         {'error', 'not_found'} -> query_registrar(Realm, Username)
-=======
-        {ok, _}=Ok -> Ok;
-        {error, not_found} ->
-            query_registrar(Realm, Username)
->>>>>>> ec8fde75
     end.
 
 -spec query_registrar(ne_binary(), ne_binary()) ->
