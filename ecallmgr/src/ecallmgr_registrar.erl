--- conflicted
+++ resolved
@@ -8,23 +8,24 @@
 %%%-------------------------------------------------------------------
 -module(ecallmgr_registrar).
 
--behaviour(gen_server).
+-behaviour(gen_listener).
 
 %% API
--export([start_link/0, lookup/3]).
+-export([start_link/0, lookup/3, handle_req/2]).
 
 %% gen_server callbacks
--export([init/1, handle_call/3, handle_cast/2, handle_info/2,
-         terminate/2, code_change/3]).
+-export([init/1, handle_call/3, handle_cast/2, handle_info/2, handle_event/2,
+	 terminate/2, code_change/3]).
 
 -define(SERVER, ?MODULE).
 
+-define(RESPONDERS, [
+		     {?MODULE, [{<<"directory">>, <<"reg_success">>}]}
+		    ]).
+-define(BINDINGS, [{registrations, []}]).
+
 -include("ecallmgr.hrl").
 
--record(state, {
-          is_amqp_up = true :: boolean()
-         }).
-
 %%%===================================================================
 %%% API
 %%%===================================================================
@@ -37,14 +38,25 @@
 %% @end
 %%--------------------------------------------------------------------
 start_link() ->
-    gen_server:start_link({local, ?SERVER}, ?MODULE, [], []).
+    gen_listener:start_link(?MODULE, [{responders, ?RESPONDERS}
+				      ,{bindings, ?BINDINGS}
+				     ], []).
 
 -spec lookup/3 :: (Realm, User, Fields) -> proplist() | {error, timeout} when
       Realm :: binary(),
       User :: binary(),
       Fields :: [binary(),...].
 lookup(Realm, User, Fields) ->
-    gen_server:call(?SERVER, {lookup, Realm, User, Fields}).
+    {ok, Srv} = ecallmgr_sup:registrar_proc(),
+    gen_server:call(Srv, {lookup, Realm, User, Fields}).
+
+-spec handle_req/2 :: (json_object(), proplist()) -> no_return().
+handle_req(JObj, _Props) ->
+    {ok, Cache} = ecallmgr_sup:cache_proc(),
+    User = wh_json:get_value(<<"Username">>, JObj),
+    Realm = wh_json:get_value(<<"Realm">>, JObj),
+    ?LOG_SYS("Received successful reg for ~s@~s, erasing cache", [User, Realm]),
+    wh_cache:erase_local(Cache, cache_key(Realm, User)).
 
 %%%===================================================================
 %%% gen_server callbacks
@@ -62,8 +74,8 @@
 %% @end
 %%--------------------------------------------------------------------
 init([]) ->
-    Q = start_amqp(),
-    {ok, #state{is_amqp_up=is_binary(Q)}}.
+    ?LOG_SYS("Ecallmgr Registrar starting"),
+    {ok, ok}.
 
 %%--------------------------------------------------------------------
 %% @private
@@ -109,37 +121,18 @@
 handle_info({cache_registrations, Realm, User, RegFields}, State) ->
     ?LOG_SYS("Storing registration information for ~s@~s", [User, Realm]),
     {ok, Cache} = ecallmgr_sup:cache_proc(),
-    wh_cache:store_local(Cache, {ecall_registrar, Realm, User}, RegFields
-                   ,wh_util:to_integer(props:get_value(<<"Expires">>, RegFields, 300)) %% 5 minute default
-                  ),
-    {noreply, State, hibernate};
-
-handle_info({_, #amqp_msg{payload=Payload}}, State) ->
-    spawn(fun() ->
-                  JObj = mochijson2:decode(Payload),
-                  User = wh_json:get_value(<<"Username">>, JObj),
-                  Realm = wh_json:get_value(<<"Realm">>, JObj),
-                  ?LOG_SYS("Received successful reg for ~s@~s, erasing cache", [User, Realm]),
-                  {ok, Cache} = ecallmgr_sup:cache_proc(),
-                  wh_cache:erase_local(Cache, {ecall_registrar, Realm, User})
-          end),
-
-    {noreply, State, hibernate};
-
-handle_info(timeout, #state{is_amqp_up=false}=State) ->
-    ?LOG_SYS("AMQP is down, trying"),
-    {noreply, State#state{is_amqp_up=is_binary(start_amqp())}, 1000};
-handle_info(timeout, #state{is_amqp_up=true}=State) ->
-    ?LOG_SYS("AMQP is up, back to good"),
+
+    wh_cache:store_local(Cache, cache_key(Realm, User), RegFields
+			 ,wh_util:to_integer(props:get_value(<<"Expires">>, RegFields, 300)) %% 5 minute default
+			),
     {noreply, State};
-
-handle_info({amqp_host_down, _H}, State) ->
-    ?LOG_SYS("AMQP Host ~s down", [_H]),
-    {noreply, State#state{is_amqp_up=false}, 0};
 
 handle_info(_Info, State) ->
     ?LOG_SYS("Unhandled message: ~p", [_Info]),
     {noreply, State}.
+
+handle_event(_, _) ->
+    {reply, []}.
 
 %%--------------------------------------------------------------------
 %% @private
@@ -170,7 +163,7 @@
 %%% Internal functions
 %%%===================================================================
 %% Returns a proplist with the keys corresponding to the elements of Fields
--spec lookup_reg/3 :: (Realm, User, Fields) -> proplist() | {error, timeout} when
+-spec lookup_reg/3 :: (Realm, User, Fields) -> proplist() | {'error', 'timeout'} when
       Realm :: binary(),
       User :: binary(),
       Fields :: [binary(),...].
@@ -178,42 +171,6 @@
     ?LOG_SYS("Looking up registration information for ~s@~s", [User, Realm]),
     {ok, Cache} = ecallmgr_sup:cache_proc(),
     FilterFun = fun({K, _}=V, Acc) ->
-<<<<<<< HEAD
-                        case lists:member(K, Fields) of
-                            true -> [V | Acc];
-                            false -> Acc
-                        end
-                end,
-    case wh_cache:fetch_local(Cache, {ecall_registrar, Realm, User}) of
-        {error, not_found} ->
-            ?LOG_SYS("Valid cached registration not found, querying whapps"),
-            RegProp = [{<<"Username">>, User}
-                       ,{<<"Realm">>, Realm}
-                       ,{<<"Fields">>, []}
-                       | wh_api:default_headers(<<>>, <<"directory">>, <<"reg_query">>, <<"ecallmgr">>, <<>>) ],
-            try
-                case ecallmgr_amqp_pool:reg_query(RegProp, 1000) of
-                    {ok, {struct, RegResp}} ->
-                        true = wh_api:reg_query_resp_v(RegResp),
-
-                        {struct, RegFields} = props:get_value(<<"Fields">>, RegResp, ?EMPTY_JSON_OBJECT),
-                        ?SERVER ! {cache_registrations, Realm, User, RegFields},
-
-                        ?LOG_SYS("Received registration information"),
-                        lists:foldr(FilterFun, [], RegFields);
-                    timeout ->
-                        ?LOG_SYS("Looking up registration timed out"),
-                        {error, timeout}
-                end
-            catch
-                _:_ ->
-                    ?LOG_SYS("Looking up registration threw exception"),
-                    {error, timeout}
-            end;
-        {ok, RegFields} ->
-            ?LOG_SYS("Found cached registration information"),
-            lists:foldr(FilterFun, [], RegFields)
-=======
 			case lists:member(K, Fields) of
 			    true -> [V | Acc];
 			    false -> Acc
@@ -249,21 +206,7 @@
 	{ok, RegFields} ->
 	    ?LOG_SYS("Found cached registration information"),
 	    lists:foldr(FilterFun, [], RegFields)
->>>>>>> 3594b502
     end.
 
--spec start_amqp/0 :: () -> binary() | {error, amqp_host_down}.
-start_amqp() ->
-    case amqp_util:is_host_available() of
-        true ->
-            try
-                Q = amqp_util:new_queue(),
-                ok = amqp_util:bind_q_to_callmgr(Q, ?KEY_REG_SUCCESS),
-                ok = amqp_util:basic_consume(Q),
-                Q
-            catch
-                _:_ -> {error, amqp_host_down}
-            end;
-        false ->
-            {error, amqp_host_down}
-    end.+cache_key(Realm, User) ->
+    {?MODULE, Realm, User}.