%%%-------------------------------------------------------------------
%%% @copyright (C) 2010-2012 VoIP INC
%%% @doc
%%% Execute call commands
%%% @end
%%% @contributors
%%%   James Aimonetti
%%%   Karl Anderson
%%%-------------------------------------------------------------------
-module(ecallmgr_call_command).

-export([exec_cmd/4]).

-include("ecallmgr.hrl").

<<<<<<< HEAD
-type fd() :: tuple().
-type io_device() :: pid() | fd().
-type file_stream_state() :: {'undefined' | io_device(), binary()}.

=======
>>>>>>> 012c5143
-spec exec_cmd/4 :: (atom(), ne_binary(), wh_json:json_object(), pid()) ->
                            'ok' |
                            'error' |
                            ecallmgr_util:send_cmd_ret() |
                            [ecallmgr_util:send_cmd_ret(),...].
exec_cmd(Node, UUID, JObj, ControlPID) ->
    DestID = wh_json:get_value(<<"Call-ID">>, JObj),
    App = wh_json:get_value(<<"Application-Name">>, JObj),
    case DestID =:= UUID of
        true ->
            case get_fs_app(Node, UUID, JObj, App) of
                {'error', Msg} ->
                    _ = ecallmgr_util:fs_log(Node, "whistle error while building command ~s: ~s", [App, Msg]),
                    throw({msg, Msg});
                {return, Result} ->
                    Result;
                {AppName, noop} ->
                    ecallmgr_call_control:event_execute_complete(ControlPID, UUID, AppName);
                {AppName, AppData} ->
                    ecallmgr_util:send_cmd(Node, UUID, AppName, AppData);
                Apps when is_list(Apps) ->
                    [ecallmgr_util:send_cmd(Node, UUID, AppName, AppData) || {AppName, AppData} <- Apps]
            end;
        false ->
            lager:debug("command ~s not meant for us but for ~s", [wh_json:get_value(<<"Application-Name">>, JObj), DestID]),
            throw(<<"call command provided with a command for a different call id">>)
    end.

%%--------------------------------------------------------------------
%% @private
%% @doc
%% return the app name and data (as a binary string) to send to
%% the FS ESL via mod_erlang_event
%% @end
%%--------------------------------------------------------------------
-type fs_app() :: {ne_binary(), ne_binary() | 'noop'}.
<<<<<<< HEAD
-spec get_fs_app/4 :: (atom(), ne_binary(), wh_json:json_object(), ne_binary()) -> fs_app() |
                                                                                   {'return', 'error'} |
                                                                                   {'error', ne_binary()} |
                                                                                   [fs_app(),...].
=======
-spec get_fs_app/4 :: (atom(), ne_binary(), wh_json:json_object(), ne_binary()) ->
                              fs_app() |
                              {'return', 'error'} |
                              {'error', ne_binary()} |
                              [fs_app(),...].
>>>>>>> 012c5143
get_fs_app(_Node, _UUID, JObj, <<"noop">>) ->
    case wapi_dialplan:noop_v(JObj) of
        false ->
            {'error', <<"noop failed to execute as JObj did not validate">>};
        true ->
            Args = case wh_json:get_value(<<"Msg-ID">>, JObj) of
                       undefined ->
                           <<"Event-Subclass=whistle::noop,Event-Name=CUSTOM"
                             ,",whistle_event_name=CHANNEL_EXECUTE_COMPLETE"
                             ,",whistle_application_name=noop">>;
                       NoopId ->
                           <<"Event-Subclass=whistle::noop,Event-Name=CUSTOM"
                             ,",whistle_event_name=CHANNEL_EXECUTE_COMPLETE"
                             ,",whistle_application_name=noop"
                             ,",whistle_application_response=", (wh_util:to_binary(NoopId))/binary>>
                   end,
            {<<"event">>, Args}
    end;

get_fs_app(Node, UUID, JObj, <<"play">>) ->
    case wapi_dialplan:play_v(JObj) of
        false -> {'error', <<"play failed to execute as JObj did not validate">>};
        true ->
            F = ecallmgr_util:media_path(wh_json:get_value(<<"Media-Name">>, JObj), new, UUID, JObj, ?ECALLMGR_CALL_CACHE),
            'ok' = set_terminators(Node, UUID, wh_json:get_value(<<"Terminators">>, JObj)),

            _ = case wh_json:get_value(<<"Group-ID">>, JObj) of
                    undefined -> ok;
                    GID -> set(Node, UUID, <<"media_group_id=", (GID)/binary>>)
                end,

            %% if Leg is set, use uuid_broadcast; otherwise use playback
            case wh_json:get_value(<<"Leg">>, JObj) of
                <<"A">> -> {<<"broadcast">>, list_to_binary([UUID, <<" ">>, F, <<" aleg">>])};
                <<"B">> -> {<<"broadcast">>, list_to_binary([UUID, <<" ">>, F, <<" bleg">>])};
                <<"Both">> -> {<<"broadcast">>, list_to_binary([UUID, <<" ">>, F, <<" both">>])};
                _ -> {<<"playback">>, F}
            end
    end;

get_fs_app(_Node, _UUID, JObj, <<"playstop">>) ->
    case wapi_dialplan:playstop_v(JObj) of
        false -> {'error', <<"playstop failed to execute as JObj did not validate">>};
        true -> {<<"playstop">>, <<>>}
    end;

get_fs_app(_Node, _UUID, JObj, <<"hangup">>) ->
    case wh_json:is_true(<<"Other-Leg-Only">>, JObj, false) of
        false -> {<<"hangup">>, <<>>};
        true ->  {<<"unbridge">>, <<>>}
    end;

get_fs_app(_Node, UUID, JObj, <<"play_and_collect_digits">>) ->
    case wapi_dialplan:play_and_collect_digits_v(JObj) of
        false -> {'error', <<"play_and_collect_digits failed to execute as JObj did not validate">>};
        true ->
            Min = wh_json:get_value(<<"Minimum-Digits">>, JObj),
            Max = wh_json:get_value(<<"Maximum-Digits">>, JObj),
            Timeout = wh_json:get_value(<<"Timeout">>, JObj),
            Terminators = wh_json:get_value(<<"Terminators">>, JObj),
            Media = <<$', (ecallmgr_util:media_path(wh_json:get_value(<<"Media-Name">>, JObj), new, UUID, JObj, ?ECALLMGR_CALL_CACHE))/binary, $'>>,
            InvalidMedia = <<$', (ecallmgr_util:media_path(wh_json:get_value(<<"Failed-Media-Name">>, JObj), new, UUID, JObj, ?ECALLMGR_CALL_CACHE))/binary, $'>>,
            Tries = wh_json:get_value(<<"Media-Tries">>, JObj),
            Regex = wh_json:get_value(<<"Digits-Regex">>, JObj),
            Storage = <<"collected_digits">>,
            Data = list_to_binary([Min, " ", Max, " ", Tries, " ", Timeout, " ", Terminators, " "
                                   ,Media, " ", InvalidMedia, " ", Storage, " ", Regex]),
            {<<"play_and_get_digits">>, Data}
    end;

get_fs_app(Node, UUID, JObj, <<"record">>) ->
    case wapi_dialplan:record_v(JObj) of
        false -> {'error', <<"record failed to execute as JObj did not validate">>};
        true ->
            MediaName = ecallmgr_util:recording_filename(wh_json:get_value(<<"Media-Name">>, JObj)),

            %% disable buffering to see if we get all the media
            %%'ok' = set(Node, UUID, <<"enable_file_write_buffering=false">>),
            'ok' = set_terminators(Node, UUID, wh_json:get_value(<<"Terminators">>, JObj)),

            RecArg = list_to_binary([MediaName, " "
                                     ,wh_json:get_string_value(<<"Time-Limit">>, JObj, "20"), " "
                                     ,wh_json:get_string_value(<<"Silence-Threshold">>, JObj, "500"), " "
                                     ,wh_json:get_string_value(<<"Silence-Hits">>, JObj, "5")
                                    ]),
            _ = wh_cache:store_local(?ECALLMGR_CALL_CACHE, ?ECALLMGR_RECORDED_MEDIA_KEY(MediaName), MediaName),

            {<<"record">>, RecArg}
    end;

get_fs_app(Node, UUID, JObj, <<"record_call">>) ->
    case wapi_dialplan:record_call_v(JObj) of
        false -> {'error', <<"record_call failed to execute as JObj did not validate">>};
        true ->
            MediaName = ecallmgr_util:recording_filename(wh_json:get_value(<<"Media-Name">>, JObj)),

            case wh_json:get_value(<<"Record-Action">>, JObj) of
                <<"start">> ->
                    _ = set_terminators(Node, UUID, wh_json:get_value(<<"Terminators">>, JObj)),

                    _ = set(Node, UUID, <<"RECORD_APPEND=true">>), % allow recording to be appended to
                    _ = set(Node, UUID, <<"enable_file_write_buffering=false">>), % disable buffering to see if we get all the media

                    %% UUID start path/to/media limit
                    RecArg = binary_to_list(list_to_binary([
                                                            UUID, <<" start ">>
                                                           ,MediaName, <<" ">>
                                                           ,wh_json:get_string_value(<<"Time-Limit">>, JObj, "3600") % one hour
                                                           ])),
                    _ = wh_cache:store_local(?ECALLMGR_CALL_CACHE, ?ECALLMGR_RECORDED_MEDIA_KEY(MediaName), MediaName),
                    {<<"record_call">>, RecArg};
                <<"stop">> ->
                    %% UUID stop path/to/media
                    RecArg = binary_to_list(list_to_binary([UUID, <<" stop ">>, MediaName])),
                    {<<"record_call">>, RecArg}
            end
    end;

get_fs_app(Node, UUID, JObj, <<"store">>) ->
    case wapi_dialplan:store_v(JObj) of
        false -> {'error', <<"store failed to execute as JObj did not validate">>};
        true ->
            MediaName = ecallmgr_util:recording_filename(wh_json:get_value(<<"Media-Name">>, JObj)),
            lager:debug("streaming media ~s", [MediaName]),
            case wh_json:get_value(<<"Media-Transfer-Method">>, JObj) of
                <<"put">> ->
                    %% stream file over HTTP PUT
                    lager:debug("stream ~s via HTTP PUT", [MediaName]),
                    stream_over_http(Node, UUID, MediaName, put, JObj),
                    {<<"store">>, noop};
                <<"post">> ->
                    %% stream file over HTTP POST
                    lager:debug("stream ~s via HTTP POST", [MediaName]),
                    stream_over_http(Node, UUID, MediaName, post, JObj),
                    {<<"store">>, noop};
                _Method ->
                    %% unhandled method
                    lager:debug("unhandled stream method ~s", [_Method]),
                    {return, error}
            end
    end;

get_fs_app(Node, UUID, JObj, <<"store_fax">> = App) ->
    case wapi_dialplan:store_fax_v(JObj) of
        false -> {'error', <<"store_fax failed to execute as JObj did not validate">>};
        true ->
            File = ecallmgr_util:fax_filename(UUID),
            lager:debug("attempting to store fax on ~s: ~s", [Node, File]),
            case wh_json:get_value(<<"Media-Transfer-Method">>, JObj) of
<<<<<<< HEAD
                <<"put">> = Method ->
                    Url = wh_util:to_list(wh_json:get_value(<<"Media-Transfer-Destination">>, JObj)),
                    lager:debug("streaming via HTTP(~s) to ~s", [Method, Url]),

                    Args = list_to_binary([Url, <<" ">>, File]),
                    lager:debug("execute on node ~s: http_put(~s)", [Node, Args]),
                    case freeswitch:api(Node, http_put, wh_util:to_list(Args)) of
                        {ok, <<"+OK", _/binary>>} ->
                            lager:debug("successfully stored fax"),
                            send_store_fax_call_event(UUID, <<"success">>),
                            {App, noop};
                        {ok, _Err} ->
                            lager:debug("store fax failed: ~s", [_Err]),
                            send_store_fax_call_event(UUID, <<"failure">>),
                            {App, noop};
                        {error, _E} ->
                            lager:debug("error executing http_put: ~p", [_E]),
                            send_store_fax_call_event(UUID, <<"failure">>),
                            {App, noop};
                        timeout ->
                            lager:debug("timeout waiting for http_put"),
                            send_store_fax_call_event(UUID, <<"timeout">>),
                            {App, noop}
                    end;
=======
                <<"put">> ->
                    stream_over_http(Node, UUID, File, put, JObj),
                    {App, noop};
>>>>>>> 012c5143
                _Method ->
                    lager:debug("invalid media transfer method for storing fax: ~s", [_Method]),
                    {error, <<"invalid media transfer method">>}
            end
    end;

get_fs_app(_Node, _UUID, JObj, <<"send_dtmf">>) ->
    case wapi_dialplan:send_dtmf_v(JObj) of
        false -> {'error', <<"send_dtmf failed to execute as JObj did not validate">>};
        true ->
            DTMFs = wh_json:get_value(<<"DTMFs">>, JObj),
            Duration = case wh_json:get_binary_value(<<"Duration">>, JObj) of
                           undefined -> <<>>;
                           D -> [<<"@">>, D]
                       end,
            {<<"send_dtmf">>, iolist_to_binary([DTMFs, Duration])}
    end;

get_fs_app(Node, UUID, JObj, <<"tones">>) ->
    case wapi_dialplan:tones_v(JObj) of
        false -> {'error', <<"tones failed to execute as JObj did not validate">>};
        true ->
            'ok' = set_terminators(Node, UUID, wh_json:get_value(<<"Terminators">>, JObj)),
            Tones = wh_json:get_value(<<"Tones">>, JObj, []),
            FSTones = [begin
                           Vol = case wh_json:get_value(<<"Volume">>, Tone) of
                                     undefined -> [];
                                     %% need to map V (0-100) to FS values
                                     V -> list_to_binary(["v=", wh_util:to_list(V), ";"])
                                 end,
                           Repeat = case wh_json:get_value(<<"Repeat">>, Tone) of
                                        undefined -> [];
                                        R -> list_to_binary(["l=", wh_util:to_list(R), ";"])
                                    end,
                           Freqs = string:join([ wh_util:to_list(V) || V <- wh_json:get_value(<<"Frequencies">>, Tone) ], ","),
                           On = wh_util:to_list(wh_json:get_value(<<"Duration-ON">>, Tone)),
                           Off = wh_util:to_list(wh_json:get_value(<<"Duration-OFF">>, Tone)),
                           wh_util:to_list(list_to_binary([Vol, Repeat, "%(", On, ",", Off, ",", Freqs, ")"]))
                       end || Tone <- Tones],
            Arg = [$t,$o,$n,$e,$_,$s,$t,$r,$e,$a,$m,$:,$/,$/ | string:join(FSTones, ";")],
            {<<"playback">>, Arg}
    end;

get_fs_app(_Node, _UUID, _JObj, <<"answer">>) ->
    {<<"answer">>, <<>>};

get_fs_app(_Node, _UUID, _JObj, <<"progress">>) ->
    {<<"pre_answer">>, <<>>};

get_fs_app(Node, UUID, JObj, <<"ring">>) ->
    _ = case wh_json:get_value(<<"Ringback">>, JObj) of
            undefined -> ok;
            Ringback ->
                Stream = ecallmgr_util:media_path(Ringback, extant, UUID, JObj),
                lager:debug("custom ringback: ~s", [Stream]),
                _ = ecallmgr_util:send_cmd(Node, UUID, <<"set">>, <<"ringback=", Stream/binary>>)
        end,
    {<<"ring_ready">>, <<>>};

%% receive a fax from the caller
get_fs_app(Node, UUID, _JObj, <<"receive_fax">>) ->
    _ = set(Node, UUID, <<"fax_enable_t38_request=true">>),
    _ = set(Node, UUID, <<"fax_enable_t38=true">>),

    [{<<"playback">>, <<"silence_stream://2000">>}
     ,{<<"rxfax">>, ecallmgr_util:fax_filename(UUID)}
    ];

get_fs_app(_Node, _UUID, _JObj, <<"hold">>) ->
    {<<"endless_playback">>, <<"${hold_music}">>};

get_fs_app(_Node, _UUID, _JObj, <<"park">>) ->
    {<<"park">>, <<>>};

get_fs_app(_Node, _UUID, JObj, <<"sleep">>) ->
    case wapi_dialplan:sleep_v(JObj) of
        false -> {'error', <<"sleep failed to execute as JObj did not validate">>};
        true -> {<<"sleep">>, wh_json:get_binary_value(<<"Time">>, JObj, <<"50">>)}
    end;

get_fs_app(_Node, _UUID, JObj, <<"say">>) ->
    case wapi_dialplan:say_v(JObj) of
        false -> {'error', <<"say failed to execute as JObj did not validate">>};
        true ->
            Lang = wh_json:get_value(<<"Language">>, JObj),
            Type = wh_json:get_value(<<"Type">>, JObj),
            Method = wh_json:get_value(<<"Method">>, JObj),
            Txt = wh_json:get_value(<<"Say-Text">>, JObj),
            Arg = list_to_binary([Lang, " ", Type, " ", Method, " ", Txt]),
            lager:debug("say command ~s", [Arg]),
            {<<"say">>, Arg}
    end;

get_fs_app(Node, UUID, JObj, <<"bridge">>) ->
    Endpoints = wh_json:get_ne_value(<<"Endpoints">>, JObj, []),
    case wapi_dialplan:bridge_v(JObj) of
        false -> {'error', <<"bridge failed to execute as JObj did not validate">>};
        true when Endpoints =:= [] -> {'error', <<"bridge request had no endpoints">>};
        true ->
            %% if we are intending to ring multiple device simultaneously then
            %% execute ring_ready so we dont leave the caller hanging with dead air.
            %% this does not test how many are ACTUALLY dialed (registered)
            %% since that is one of the things we want to be ringing during
            DialSeparator = case wh_json:get_value(<<"Dial-Endpoint-Method">>, JObj, <<"single">>) of
                                <<"simultaneous">> when length(Endpoints) > 1 ->
                                    lager:debug("bridge is simultaneous to multiple endpoints, starting local ringing"),
                                    %% we don't really care if this succeeds, the call will fail later on
                                    _ = ecallmgr_util:send_cmd(Node, UUID, <<"ring_ready">>, ""),
                                    <<",">>;
                                _Else ->
                                    <<"|">>
                            end,

            DialStrings = ecallmgr_util:build_bridge_string(Endpoints, DialSeparator),

            Generators = [fun(DP) ->
                                  case wh_json:get_integer_value(<<"Timeout">>, JObj) of
                                      undefined ->
                                          DP;
                                      TO when TO > 2 ->
                                          lager:debug("bridge will be attempted for ~p seconds", [TO]),
                                          [{"application", "set call_timeout=" ++ wh_util:to_list(TO)}|DP];
                                      _ ->
                                          lager:debug("bridge timeout invalid overwritting with 20 seconds", []),
                                          [{"application", "set call_timeout=20"}|DP]
                                  end
                          end
                          ,fun(DP) ->
                                   case wh_json:get_value(<<"Ringback">>, JObj) of
                                       undefined ->
                                           {ok, RBSetting} = ecallmgr_util:get_setting(<<"default_ringback">>, <<"%(2000,4000,440,480)">>),
                                           [{"application", "set ringback=" ++ wh_util:to_list(RBSetting)}|DP];
                                       Ringback ->
                                           Stream = ecallmgr_util:media_path(Ringback, extant, UUID, JObj),
                                           lager:debug("bridge has custom ringback: ~s", [Stream]),
                                           [{"application", <<"set ringback=", Stream/binary>>},
                                            {"application", "set instant_ringback=true"}
                                            |DP
                                           ]
                                   end
                           end
                          ,fun(DP) ->
                                   case wh_json:get_value(<<"Hold-Media">>, JObj) of
                                       undefined ->
                                           case wh_json:get_value([<<"Custom-Channel-Vars">>, <<"Hold-Media">>], JObj) of
                                               undefined ->
                                                   case ecallmgr_fs_nodes:channel_import_moh(UUID) of
                                                       true -> [{"application", "set import=hold_music"}|DP];
                                                       false -> DP
                                                   end;
                                               Media ->
                                                   Stream = ecallmgr_util:media_path(Media, extant, UUID, JObj),
                                                   lager:debug("bridge has custom music-on-hold in channel vars: ~s", [Stream]),
                                                   [{"application", <<"set hold_music=", Stream/binary>>}|DP]
                                           end;
                                       Media ->
                                           Stream = ecallmgr_util:media_path(Media, extant, UUID, JObj),
                                           lager:debug("bridge has custom music-on-hold: ~s", [Stream]),
                                           [{"application", <<"set hold_music=", Stream/binary>>}|DP]
                                   end
                           end
                          ,fun(DP) ->
                                   case wh_json:is_true(<<"Secure-RTP">>, JObj, false) of
                                       true -> [{"application", "set sip_secure_media=true"}|DP];
                                       false -> DP
                                   end
                           end
                          ,fun(DP) ->
                                   case wh_json:get_value(<<"Media">>, JObj) of
                                       <<"process">> ->
                                           lager:debug("bridge will process media through host switch"),
                                           [{"application", "set bypass_media=false"}|DP];
                                       <<"bypass">> ->
                                           lager:debug("bridge will connect the media peer-to-peer"),
                                           [{"application", "set bypass_media=true"}|DP];
                                       _ ->
                                           DP
                                   end
                           end
                          ,fun(DP) ->
                                   CCVs = wh_json:get_value(<<"Custom-Channel-Vars">>, JObj),
                                   case wh_json:is_json_object(CCVs) of
                                       true ->
                                           [{"application", <<"set ", Var/binary, "=", (wh_util:to_binary(V))/binary>>}
                                            || {K, V} <- wh_json:to_proplist(CCVs),
                                               (Var = props:get_value(K, ?SPECIAL_CHANNEL_VARS)) =/= undefined
                                           ] ++ DP;
                                       _ ->
                                           DP
                                   end
                           end
                          ,fun(DP) ->
                                   [{"application", "set failure_causes=NORMAL_CLEARING,ORIGINATOR_CANCEL,CRASH"}
                                    ,{"application", "set continue_on_fail=true"}
                                    |DP
                                   ]
                           end
                          ,fun(DP) ->
                                   J = wh_json:set_value([<<"Custom-Channel-Vars">>, <<"Bridge-ID">>], wh_util:rand_hex_binary(16), JObj),
                                   BridgeCmd = list_to_binary(["bridge ", ecallmgr_fs_xml:get_channel_vars(J), DialStrings]),
                                   [{"application", BridgeCmd}|DP]
                           end
                          ,fun(DP) ->
                                   [{"application", ecallmgr_util:create_masquerade_event(<<"bridge">>, <<"CHANNEL_EXECUTE_COMPLETE">>)}
                                    ,{"application", "park "}
                                    |DP
                                   ]
                           end
                         ],
            case DialStrings of
                <<>> ->
                    {error, <<"registrar returned no endpoints">>};
                _ ->
                    lager:debug("creating bridge dialplan"),
                    {<<"xferext">>, lists:foldr(fun(F, DP) -> F(DP) end, [], Generators)}
            end
    end;

get_fs_app(_Node, _UUID, JObj, <<"call_pickup">>) ->
    case wapi_dialplan:call_pickup_v(JObj) of
        false -> {'error', <<"intercept failed to execute as JObj did not validate">>};
        true ->
            ContinueOnFail = wh_json:is_true(<<"Continue-On-Fail">>, JObj, true),
            ContinueOnCancel = wh_json:is_true(<<"Continue-On-Cancel">>, JObj, true),
            UnbridgedOnly = wh_json:is_true(<<"Unbridged-Only">>, JObj),
            UnansweredOnly = wh_json:is_true(<<"Unanswered-Only">>, JObj),
            Target = wh_json:get_value(<<"Target-Call-ID">>, JObj),
            OtherLeg = wh_json:is_true(<<"Other-Leg">>, JObj),

            Generators = [fun(DP) ->
                                  case UnbridgedOnly of
                                      false -> DP;
                                      true -> [{"application", "set intercept_unbridged_only=true"}|DP]
                                  end
                          end
                          ,fun(DP) ->
                                   case UnansweredOnly of
                                       false -> DP;
                                       true -> [{"application", "set intercept_unanswered_only=true"}|DP]
                                   end
                           end
                          ,fun(DP) ->
                                   [{"application", "export failure_causes=NORMAL_CLEARING,ORIGINATOR_CANCEL,CRASH"}
                                    ,{"application", list_to_binary(["export uuid_bridge_continue_on_cancel="
                                                                     ,wh_util:to_binary(ContinueOnCancel)
                                                                    ])}
                                    ,{"application", list_to_binary(["export continue_on_fail="
                                                                     ,wh_util:to_binary(ContinueOnFail)
                                                                    ])}
                                    |DP
                                   ]
                           end
                          ,fun(DP) ->
                                   
                                   Arg = case OtherLeg of
                                             true -> <<"-bleg ", Target/binary>>;
                                             false -> Target
                                         end,
                                   [{"application", <<"intercept ", Arg/binary>>}|DP]
                           end
                          ,fun(DP) ->
                                   Masquerade = ecallmgr_util:create_masquerade_event(<<"intercept">>, <<"CHANNEL_EXECUTE_COMPLETE">>),
                                   [{"application", Masquerade}
                                    ,{"application", "park "}
                                    |DP
                                   ]
                           end
                         ],
            {<<"xferext">>, lists:foldr(fun(F, DP) -> F(DP) end, [], Generators)}
    end;

get_fs_app(Node, UUID, JObj, <<"execute_extension">>) ->
    case wapi_dialplan:execute_extension_v(JObj) of
        false -> {'error', <<"execute extension failed to execute as JObj did not validate">>};
        true ->
            Generators = [fun(DP) ->
                                  case wh_json:is_true(<<"Reset">>, JObj) of
                                      false -> ok;
                                      true ->
                                          create_dialplan_move_ccvs(<<"Execute-Extension-Original-">>, Node, UUID, DP)
                                  end
                          end
                          ,fun(DP) ->
                                   CCVs = wh_json:get_value(<<"Custom-Channel-Vars">>, JObj, wh_json:new()),
                                   case wh_json:is_empty(CCVs) of
                                       true -> DP;
                                       false ->
                                           ChannelVars = wh_json:to_proplist(CCVs),
                                           [{"application", <<"set ", (get_fs_kv(K, V, UUID))/binary>>}
                                            || {K, V} <- ChannelVars] ++ DP
                                   end
                           end
                          ,fun(DP) ->
                                   [{"application", <<"set ", ?CHANNEL_VAR_PREFIX, "Executing-Extension=true">>}
                                    ,{"application", <<"execute_extension ", (wh_json:get_value(<<"Extension">>, JObj))/binary>>}
                                    |DP
                                   ]
                           end
                          ,fun(DP) ->
                                   [{"application", <<"unset ", ?CHANNEL_VAR_PREFIX, "Executing-Extension">>}
                                    ,{"application", ecallmgr_util:create_masquerade_event(<<"execute_extension">>
                                                                                               ,<<"CHANNEL_EXECUTE_COMPLETE">>)}
                                    ,{"application", "park "}
                                    |DP
                                   ]
                           end
                          ],
            {<<"xferext">>, lists:foldr(fun(F, DP) -> F(DP) end, [], Generators)}
    end;

get_fs_app(Node, UUID, JObj, <<"tone_detect">>) ->
    case wapi_dialplan:tone_detect_v(JObj) of
        false -> {'error', <<"tone detect failed to execute as JObj did not validate">>};
        true ->
            Key = wh_json:get_value(<<"Tone-Detect-Name">>, JObj),
            Freqs = [ wh_util:to_list(V) || V <- wh_json:get_value(<<"Frequencies">>, JObj) ],
            FreqsStr = string:join(Freqs, ","),
            Flags = case wh_json:get_value(<<"Sniff-Direction">>, JObj, <<"read">>) of
                        <<"read">> -> <<"r">>;
                        <<"write">> -> <<"w">>
                    end,
            Timeout = wh_json:get_value(<<"Timeout">>, JObj, <<"+1000">>),
            HitsNeeded = wh_json:get_value(<<"Hits-Needed">>, JObj, <<"1">>),

            SuccessJObj = case wh_json:get_value(<<"On-Success">>, JObj, []) of
                              %% default to parking the call
                              [] ->
                                  [{<<"Application-Name">>, <<"park">>} | wh_api:extract_defaults(JObj)];
                              AppJObj ->
                                  wh_json:from_list(AppJObj ++ wh_api:extract_defaults(JObj))
                          end,

            {SuccessApp, SuccessData} = case get_fs_app(Node, UUID, SuccessJObj
                                                        ,wh_json:get_value(<<"Application-Name">>, SuccessJObj)) of
                                            %% default to park if passed app isn't right
                                            {'error', _Str} ->
                                                {<<"park">>, <<>>};
                                            {_, _}=Success ->
                                                Success
                                        end,

            Data = list_to_binary([Key, " ", FreqsStr, " ", Flags, " ", Timeout
                                   ," ", SuccessApp, " ", SuccessData, " ", HitsNeeded
                                  ]),

            {<<"tone_detect">>, Data}
    end;

get_fs_app(Node, UUID, JObj, <<"set_terminators">>) ->
    case wapi_dialplan:set_terminators_v(JObj) of
        false -> {'error', <<"set_terminators failed to execute as JObj did not validate">>};
        true ->
            'ok' = set_terminators(Node, UUID, wh_json:get_value(<<"Terminators">>, JObj)),
            {<<"set">>, noop}
    end;

get_fs_app(Node, UUID, JObj, <<"set">>) ->
    case wapi_dialplan:set_v(JObj) of
        false -> {'error', <<"set failed to execute as JObj did not validate">>};
        true ->
            ChannelVars = wh_json:to_proplist(wh_json:get_value(<<"Custom-Channel-Vars">>, JObj, wh_json:new())),
            _ = [ set(Node, UUID, get_fs_kv(K, V, UUID)) || {K, V} <- ChannelVars],

            CallVars = wh_json:to_proplist(wh_json:get_value(<<"Custom-Call-Vars">>, JObj, wh_json:new())),
            _ = [ export(Node, UUID, get_fs_kv(K, V, UUID)) || {K, V} <- CallVars],

            {<<"set">>, noop}
    end;

get_fs_app(_Node, _UUID, JObj, <<"respond">>) ->
    case wapi_dialplan:respond_v(JObj) of
        false -> {'error', <<"respond failed to execute as JObj did not validate">>};
        true ->
            Code = wh_json:get_value(<<"Response-Code">>, JObj, ?DEFAULT_RESPONSE_CODE),
            Response = <<Code/binary ," "
                         ,(wh_json:get_value(<<"Response-Message">>, JObj, <<>>))/binary>>,
            {<<"respond">>, Response}
    end;

get_fs_app(Node, UUID, JObj, <<"redirect">>) ->
    case wapi_dialplan:redirect_v(JObj) of
        false -> {'error', <<"redirect failed to execute as JObj did not validate">>};
        true ->
            _ = case wh_json:get_value(<<"Redirect-Server">>, JObj) of
                    undefined ->
                        ok;
                    Server ->
                        set(Node, UUID, <<"sip_rh_X-Redirect-Server=", Server/binary>>)
                end,
            {<<"redirect">>, wh_json:get_value(<<"Redirect-Contact">>, JObj, <<>>)}
    end;

get_fs_app(Node, UUID, JObj, <<"fetch">>) ->
    spawn(fun() ->
                  send_fetch_call_event(Node, UUID, JObj)
          end),
    {<<"fetch">>, noop};

get_fs_app(_Node, _UUID, JObj, <<"conference">>) ->
    case wapi_dialplan:conference_v(JObj) of
        false -> {'error', <<"conference failed to execute as JObj did not validate">>};
        true ->
            ConfName = wh_json:get_value(<<"Conference-ID">>, JObj),
            {<<"conference">>, list_to_binary([ConfName, "@default"])}
    end;

get_fs_app(_Node, _UUID, _JObj, _App) ->
    lager:debug("unknown application ~s", [_App]),
    {'error', <<"application unknown">>}.

%%--------------------------------------------------------------------
%% @private
%% @doc
%% set channel and call variables in FreeSWITCH
%% @end
%%--------------------------------------------------------------------
-spec get_fs_kv/3 :: (ne_binary(), ne_binary(), ne_binary()) -> binary().
get_fs_kv(<<"Hold-Media">>, Media, UUID) ->
    list_to_binary(["hold_music="
                    ,wh_util:to_list(ecallmgr_util:media_path(Media, extant, UUID, wh_json:new()))
                   ]);
get_fs_kv(Key, Val, _) ->
    case lists:keyfind(Key, 1, ?SPECIAL_CHANNEL_VARS) of
        false ->
            list_to_binary([?CHANNEL_VAR_PREFIX, wh_util:to_list(Key), "=", wh_util:to_list(Val)]);
        {_, Prefix} ->
            list_to_binary([Prefix, "=", wh_util:to_list(Val)])
    end.

%%--------------------------------------------------------------------
%% @private
%% @doc
%% @end
%%--------------------------------------------------------------------
<<<<<<< HEAD
-spec stream_over_amqp/5 :: (atom(), ne_binary(), ne_binary(), wh_json:json_object(), proplist()) -> 'ok'.
stream_over_amqp(Node, UUID, File, JObj, Headers) ->
    DestQ = case wh_json:get_value(<<"Media-Transfer-Destination">>, JObj) of
                undefined ->
                    wh_json:get_value(<<"Server-ID">>, JObj);
                <<"">> ->
                    wh_json:get_value(<<"Server-ID">>, JObj);
                Q ->
                    Q
            end,
    _ = amqp_stream(DestQ, fun stream_file/1, {undefined, File}, Headers, 1),
    send_store_call_event(Node, UUID, <<"complete">>).

%%--------------------------------------------------------------------
%% @private
%% @doc
%% get a chunk of the file and send it in an AMQP message to the DestQ
%% @end
%%--------------------------------------------------------------------
-spec amqp_stream/5 :: (ne_binary(), fun(), {term(), ne_binary()}, proplist(), pos_integer()) -> 'eof'.
amqp_stream(DestQ, F, State, Headers, Seq) ->
    lager:debug("streaming via AMQP to ~s", [DestQ]),
    case F(State) of
        {ok, Data, State1} ->
            %% send msg
            Msg = [{<<"Media-Content">>, Data}
                   ,{<<"Media-Sequence-ID">>, Seq}
                   ,{<<"Msg-ID">>, wh_util:to_binary(wh_util:current_tstamp())}
                   | Headers],
            {ok, JSON} = wapi_dialplan:store_amqp_resp(Msg),
            amqp_util:targeted_publish(DestQ, JSON, <<"application/json">>),
            amqp_stream(DestQ, F, State1, Headers, Seq+1);
        eof ->
            Msg = [{<<"Media-Content">>, <<"eof">>}
                   ,{<<"Media-Sequence-ID">>, Seq}
                   ,{<<"Msg-ID">>, wh_util:to_binary(wh_util:current_tstamp())}
                   | Headers],
            {ok, JSON} = wapi_dialplan:store_amqp_resp(Msg),
            amqp_util:targeted_publish(DestQ, JSON, <<"application/json">>),
            eof
    end.

%%--------------------------------------------------------------------
%% @private
%% @doc
%% @end
%%--------------------------------------------------------------------
-spec stream_over_http/5 :: (atom(), ne_binary(), ne_binary(), 'put' | 'post', wh_json:json_object()) -> 'ok'.
stream_over_http(Node, UUID, File, Method, JObj) ->
    Url = wh_util:to_list(wh_json:get_value(<<"Media-Transfer-Destination">>, JObj)),
    lager:debug("streaming via HTTP(~s) to ~s", [Method, Url]),
    AddHeaders = wh_json:to_proplist(wh_json:get_value(<<"Additional-Headers">>, JObj, wh_json:new())),
    Headers = [{"Content-Length", filelib:file_size(File)}
               ,{"Content-Type", "audio/mpeg"}
               | [ {wh_util:to_list(K), V} || {K,V} <- AddHeaders] ],
    Body = {fun stream_file/1, {undefined, File}},
    AppQ = wh_json:get_value(<<"Server-ID">>, JObj),
    case ibrowse:send_req(Url, Headers, Method, Body) of
        {ok, "504", _, _} ->
            stream_over_http(Node, UUID, File, Method, JObj);
        {ok, StatusCode, RespHeaders, RespBody} ->
            MediaTransResults = wh_json:from_list([{<<"Status-Code">>, wh_util:to_binary(StatusCode)}
                                                   ,{<<"Headers">>, wh_json:from_list([ {wh_util:to_binary(K), wh_util:to_binary(V)} || {K,V} <- RespHeaders ])}
                                                   ,{<<"Body">>, wh_util:to_binary(RespBody)}
                                                  ]),
            send_store_call_event(Node, UUID, MediaTransResults),

            JObj1 = wh_json:set_values([{<<"Media-Transfer-Results">>, MediaTransResults}
                                        ,{<<"Event-Name">>, <<"response">>}
                                        ,{<<"Event-Category">>, <<"call">>}
                                        ,{<<"Msg-ID">>, wh_util:to_binary(wh_util:current_tstamp())}
                                       ], JObj),

            case lists:member(StatusCode, ["200", "201", "202"]) of
                true -> ok;
                false ->                    
                    wh_notify:system_alert("Failed to store media file ~s for call ~s on ~s "
                                           ,[File, UUID, Node]
                                           ,[{<<"Status-Code">>, wh_util:to_binary(StatusCode)}
                                             |[{wh_util:to_binary(K), wh_util:to_binary(V)} || {K,V} <- RespHeaders]
                                            ]
                                          )
            end,

            case wapi_dialplan:store_http_resp(JObj1) of
                {ok, Payload} ->
                    lager:debug("ibrowse 'OK'ed with ~p publishing to ~s: ~s", [StatusCode, AppQ, Payload]),
                    amqp_util:targeted_publish(AppQ, Payload, <<"application/json">>);
                {'error', Msg} ->
=======
-spec stream_over_http/5 :: (atom(), ne_binary(), ne_binary(), 'put' | 'post', wh_json:json_object()) -> any().
stream_over_http(Node, UUID, File, Method, JObj) ->
    Url = wh_util:to_list(wh_json:get_value(<<"Media-Transfer-Destination">>, JObj)),
    lager:debug("streaming via HTTP(~s) to ~s", [Method, Url]),
>>>>>>> 012c5143

    Args = list_to_binary([Url, <<" ">>, File]),
    lager:debug("execute on node ~s: http_put(~s)", [Node, Args]),
    case send_fs_store(Node, Args, Method) of
        {ok, <<"+OK", _/binary>>} ->
            lager:debug("successfully stored media"),
            send_store_call_event(Node, UUID, <<"success">>);
        {ok, _Err} ->
            lager:debug("store media failed: ~s", [_Err]),
            send_store_call_event(Node, UUID, <<"failure">>);
        {error, _E} ->
            lager:debug("error executing http_put: ~p", [_E]),
            send_store_call_event(Node, UUID, <<"failure">>);
        timeout ->
            lager:debug("timeout waiting for http_put"),
            send_store_call_event(Node, UUID, <<"timeout">>)
    end.

-spec send_fs_store/3 :: (atom(), ne_binary(), 'put' | 'post') -> fs_api_ret().
send_fs_store(Node, Args, put) ->
    freeswitch:api(Node, http_put, wh_util:to_list(Args));
send_fs_store(Node, Args, post) ->
    freeswitch:api(Node, http_post, wh_util:to_list(Args)).

%%--------------------------------------------------------------------
%% @private
%% @doc
%% @end
%%--------------------------------------------------------------------
-spec set_terminators/3 :: (atom(), ne_binary(), 'undefined' | binary() | list()) -> 'ok' |
                                                                                     fs_api_ret().
set_terminators(_Node, _UUID, undefined) -> 'ok';
set_terminators(Node, UUID, <<>>) -> set(Node, UUID, <<"playback_terminators=none">>);
set_terminators(Node, UUID, <<"none">>) -> set(Node, UUID, <<"playback_terminators=none">>);
set_terminators(Node, UUID, []) -> set(Node, UUID, <<"playback_terminators=none">>);
set_terminators(Node, UUID, Ts) ->
    Terms = list_to_binary(["playback_terminators=", Ts]),
    set(Node, UUID, Terms).

%%--------------------------------------------------------------------
%% @private
%% @doc
%% @end
%%--------------------------------------------------------------------
-spec set/3 :: (atom(), ne_binary(), ne_binary()) -> ecallmgr_util:send_cmd_ret().
set(Node, UUID, Arg) ->
    case wh_util:to_binary(Arg) of
        <<"hold_music=", _/binary>> -> 
            ecallmgr_fs_nodes:channel_set_import_moh(Node, UUID, false);
        _Else -> ok
    end,
    ecallmgr_util:send_cmd(Node, UUID, "set", Arg).

%%--------------------------------------------------------------------
%% @private
%% @doc
%% @end
%%--------------------------------------------------------------------
-spec export/3 :: (atom(), ne_binary(), binary()) -> ecallmgr_util:send_cmd_ret().
export(Node, UUID, Arg) ->
    case wh_util:to_binary(Arg) of
        <<"hold_music=", _/binary>> -> 
            ecallmgr_fs_nodes:channel_set_import_moh(Node, UUID, false);
        _Else -> ok
    end,
    ecallmgr_util:send_cmd(Node, UUID, "export", wh_util:to_list(Arg)).

%%--------------------------------------------------------------------
%% @private
%% @doc
%% @end
%%--------------------------------------------------------------------
-spec send_fetch_call_event/3 :: (atom(), ne_binary(), wh_json:json_object()) -> 'ok'.
send_fetch_call_event(Node, UUID, JObj) ->
    try
        Prop = case wh_util:is_true(wh_json:get_value(<<"From-Other-Leg">>, JObj)) of
                   true ->
                       {ok, OtherUUID} = freeswitch:api(Node, uuid_getvar, wh_util:to_list(<<UUID/binary, " bridge_uuid">>)),
                       {ok, Dump} = freeswitch:api(Node, uuid_dump, wh_util:to_list(OtherUUID)),
                       ecallmgr_util:eventstr_to_proplist(Dump);
                   false ->
                       {ok, Dump} = freeswitch:api(Node, uuid_dump, wh_util:to_list(UUID)),
                       ecallmgr_util:eventstr_to_proplist(Dump)

               end,
        EvtProp1 = [{<<"Msg-ID">>, props:get_value(<<"Event-Date-Timestamp">>, Prop)}
                    ,{<<"Call-ID">>, UUID}
                    ,{<<"Call-Direction">>, props:get_value(<<"Call-Direction">>, Prop)}
                    ,{<<"Channel-Call-State">>, props:get_value(<<"Channel-Call-State">>, Prop)}
                    ,{<<"Application-Name">>, <<"fetch">>}
                    ,{<<"Application-Response">>, <<>>}
                    | wh_api:default_headers(<<>>, <<"call_event">>, <<"CHANNEL_EXECUTE_COMPLETE">>, ?APP_NAME, ?APP_VERSION)
                   ],
        EvtProp2 = case ecallmgr_util:custom_channel_vars(Prop) of
                       [] -> EvtProp1;
                       CustomProp -> [{<<"Custom-Channel-Vars">>, wh_json:from_list(CustomProp)} | EvtProp1]
                   end,
        wapi_call:publish_event(UUID, EvtProp2)
    catch
        Type:_ ->
            Error = [{<<"Msg-ID">>, wh_json:get_value(<<"Msg-ID">>, JObj)}
                     ,{<<"Error-Message">>, "failed to construct or publish fetch call event"}
                     ,{<<"Call-ID">>, UUID}
                     ,{<<"Application-Name">>, <<"fetch">>}
                     ,{<<"Application-Response">>, <<>>}
                     | wh_api:default_headers(<<>>, <<"error">>, wh_util:to_binary(Type), ?APP_NAME, ?APP_VERSION)
                    ],
            wapi_dialplan:publish_error(UUID, Error)
    end.

%%--------------------------------------------------------------------
%% @private
%% @doc
%% @end
%%--------------------------------------------------------------------
-spec send_store_call_event/3 :: (atom(), ne_binary(), wh_json:json_object() | ne_binary()) -> 'ok'.
send_store_call_event(Node, UUID, MediaTransResults) ->
    Timestamp = wh_util:to_binary(wh_util:current_tstamp()),
    Prop = try freeswitch:api(Node, uuid_dump, wh_util:to_list(UUID)) of
               {ok, Dump} ->
                   ecallmgr_util:eventstr_to_proplist(Dump);
               {error, _Err} ->
                   lager:debug("failed to query channel: ~s", [_Err]),
                   [];
               timeout ->
                   lager:debug("timed out waiting for uuid_dump"),
                   []
           catch
               _E:_R ->
                   lager:debug("failed get params from uuid_dump"),
                   lager:debug("~p : ~p", [_E, _R]),
                   lager:debug("sending less interesting call_event message"),
                   []
           end,
    EvtProp1 = [{<<"Msg-ID">>, props:get_value(<<"Event-Date-Timestamp">>, Prop, Timestamp)}
                ,{<<"Call-ID">>, UUID}
                ,{<<"Call-Direction">>, props:get_value(<<"Call-Direction">>, Prop, <<>>)}
                ,{<<"Channel-Call-State">>, props:get_value(<<"Channel-Call-State">>, Prop, <<"HANGUP">>)}
                ,{<<"Application-Name">>, <<"store">>}
                ,{<<"Application-Response">>, MediaTransResults}
                | wh_api:default_headers(<<>>, <<"call_event">>, <<"CHANNEL_EXECUTE_COMPLETE">>, ?APP_NAME, ?APP_VERSION)
               ],
    EvtProp2 = case ecallmgr_util:custom_channel_vars(Prop) of
                   [] -> EvtProp1;
                   CustomProp -> [{<<"Custom-Channel-Vars">>, wh_json:from_list(CustomProp)} | EvtProp1]
               end,
    wapi_call:publish_event(UUID, EvtProp2).

-spec send_store_fax_call_event/2 :: (ne_binary(), ne_binary()) -> 'ok'.
send_store_fax_call_event(UUID, Results) ->
    Timestamp = wh_util:to_binary(wh_util:current_tstamp()),
    Prop = [{<<"Msg-ID">>, Timestamp}
            ,{<<"Call-ID">>, UUID}
            ,{<<"Application-Name">>, <<"store_fax">>}
            ,{<<"Application-Response">>, Results}
            | wh_api:default_headers(<<"call_event">>, <<"CHANNEL_EXECUTE_COMPLETE">>, ?APP_NAME, ?APP_VERSION)
           ],
    wapi_call:publish_event(UUID, Prop).

-spec create_dialplan_move_ccvs/4 :: (ne_binary(), atom(), ne_binary(), proplist()) -> proplist().
create_dialplan_move_ccvs(Root, Node, UUID, DP) ->
    case freeswitch:api(Node, uuid_dump, wh_util:to_list(UUID)) of
        {'ok', Result} ->
            Props = ecallmgr_util:eventstr_to_proplist(Result),
            lists:foldr(fun({<<"variable_", ?CHANNEL_VAR_PREFIX, Key/binary>>, Val}, Acc) ->
                                [{"application"
                                  ,<<"unset ", ?CHANNEL_VAR_PREFIX, Key/binary>>}
                                 ,{"application"
                                   ,<<"set ",?CHANNEL_VAR_PREFIX, Root/binary ,Key/binary, "=", Val/binary>>}
                                 |Acc
                                ];
                           ({<<?CHANNEL_VAR_PREFIX, K/binary>> = Key, Val}, Acc) ->
                                [{"application", <<"unset ", Key/binary>>}
                                 ,{"application", <<"set ", ?CHANNEL_VAR_PREFIX, Root/binary, K/binary, "=", Val/binary>>}
                                 |Acc];
                           (_, Acc) ->
                                Acc
                        end, DP, Props);
        _Error ->
            lager:debug("failed to get result from uuid_dump for ~s", [UUID]),
            DP
    end.<|MERGE_RESOLUTION|>--- conflicted
+++ resolved
@@ -13,13 +13,6 @@
 
 -include("ecallmgr.hrl").
 
-<<<<<<< HEAD
--type fd() :: tuple().
--type io_device() :: pid() | fd().
--type file_stream_state() :: {'undefined' | io_device(), binary()}.
-
-=======
->>>>>>> 012c5143
 -spec exec_cmd/4 :: (atom(), ne_binary(), wh_json:json_object(), pid()) ->
                             'ok' |
                             'error' |
@@ -56,18 +49,11 @@
 %% @end
 %%--------------------------------------------------------------------
 -type fs_app() :: {ne_binary(), ne_binary() | 'noop'}.
-<<<<<<< HEAD
--spec get_fs_app/4 :: (atom(), ne_binary(), wh_json:json_object(), ne_binary()) -> fs_app() |
-                                                                                   {'return', 'error'} |
-                                                                                   {'error', ne_binary()} |
-                                                                                   [fs_app(),...].
-=======
 -spec get_fs_app/4 :: (atom(), ne_binary(), wh_json:json_object(), ne_binary()) ->
                               fs_app() |
                               {'return', 'error'} |
                               {'error', ne_binary()} |
                               [fs_app(),...].
->>>>>>> 012c5143
 get_fs_app(_Node, _UUID, JObj, <<"noop">>) ->
     case wapi_dialplan:noop_v(JObj) of
         false ->
@@ -217,36 +203,9 @@
             File = ecallmgr_util:fax_filename(UUID),
             lager:debug("attempting to store fax on ~s: ~s", [Node, File]),
             case wh_json:get_value(<<"Media-Transfer-Method">>, JObj) of
-<<<<<<< HEAD
-                <<"put">> = Method ->
-                    Url = wh_util:to_list(wh_json:get_value(<<"Media-Transfer-Destination">>, JObj)),
-                    lager:debug("streaming via HTTP(~s) to ~s", [Method, Url]),
-
-                    Args = list_to_binary([Url, <<" ">>, File]),
-                    lager:debug("execute on node ~s: http_put(~s)", [Node, Args]),
-                    case freeswitch:api(Node, http_put, wh_util:to_list(Args)) of
-                        {ok, <<"+OK", _/binary>>} ->
-                            lager:debug("successfully stored fax"),
-                            send_store_fax_call_event(UUID, <<"success">>),
-                            {App, noop};
-                        {ok, _Err} ->
-                            lager:debug("store fax failed: ~s", [_Err]),
-                            send_store_fax_call_event(UUID, <<"failure">>),
-                            {App, noop};
-                        {error, _E} ->
-                            lager:debug("error executing http_put: ~p", [_E]),
-                            send_store_fax_call_event(UUID, <<"failure">>),
-                            {App, noop};
-                        timeout ->
-                            lager:debug("timeout waiting for http_put"),
-                            send_store_fax_call_event(UUID, <<"timeout">>),
-                            {App, noop}
-                    end;
-=======
                 <<"put">> ->
                     stream_over_http(Node, UUID, File, put, JObj),
                     {App, noop};
->>>>>>> 012c5143
                 _Method ->
                     lager:debug("invalid media transfer method for storing fax: ~s", [_Method]),
                     {error, <<"invalid media transfer method">>}
@@ -681,102 +640,10 @@
 %% @doc
 %% @end
 %%--------------------------------------------------------------------
-<<<<<<< HEAD
--spec stream_over_amqp/5 :: (atom(), ne_binary(), ne_binary(), wh_json:json_object(), proplist()) -> 'ok'.
-stream_over_amqp(Node, UUID, File, JObj, Headers) ->
-    DestQ = case wh_json:get_value(<<"Media-Transfer-Destination">>, JObj) of
-                undefined ->
-                    wh_json:get_value(<<"Server-ID">>, JObj);
-                <<"">> ->
-                    wh_json:get_value(<<"Server-ID">>, JObj);
-                Q ->
-                    Q
-            end,
-    _ = amqp_stream(DestQ, fun stream_file/1, {undefined, File}, Headers, 1),
-    send_store_call_event(Node, UUID, <<"complete">>).
-
-%%--------------------------------------------------------------------
-%% @private
-%% @doc
-%% get a chunk of the file and send it in an AMQP message to the DestQ
-%% @end
-%%--------------------------------------------------------------------
--spec amqp_stream/5 :: (ne_binary(), fun(), {term(), ne_binary()}, proplist(), pos_integer()) -> 'eof'.
-amqp_stream(DestQ, F, State, Headers, Seq) ->
-    lager:debug("streaming via AMQP to ~s", [DestQ]),
-    case F(State) of
-        {ok, Data, State1} ->
-            %% send msg
-            Msg = [{<<"Media-Content">>, Data}
-                   ,{<<"Media-Sequence-ID">>, Seq}
-                   ,{<<"Msg-ID">>, wh_util:to_binary(wh_util:current_tstamp())}
-                   | Headers],
-            {ok, JSON} = wapi_dialplan:store_amqp_resp(Msg),
-            amqp_util:targeted_publish(DestQ, JSON, <<"application/json">>),
-            amqp_stream(DestQ, F, State1, Headers, Seq+1);
-        eof ->
-            Msg = [{<<"Media-Content">>, <<"eof">>}
-                   ,{<<"Media-Sequence-ID">>, Seq}
-                   ,{<<"Msg-ID">>, wh_util:to_binary(wh_util:current_tstamp())}
-                   | Headers],
-            {ok, JSON} = wapi_dialplan:store_amqp_resp(Msg),
-            amqp_util:targeted_publish(DestQ, JSON, <<"application/json">>),
-            eof
-    end.
-
-%%--------------------------------------------------------------------
-%% @private
-%% @doc
-%% @end
-%%--------------------------------------------------------------------
--spec stream_over_http/5 :: (atom(), ne_binary(), ne_binary(), 'put' | 'post', wh_json:json_object()) -> 'ok'.
-stream_over_http(Node, UUID, File, Method, JObj) ->
-    Url = wh_util:to_list(wh_json:get_value(<<"Media-Transfer-Destination">>, JObj)),
-    lager:debug("streaming via HTTP(~s) to ~s", [Method, Url]),
-    AddHeaders = wh_json:to_proplist(wh_json:get_value(<<"Additional-Headers">>, JObj, wh_json:new())),
-    Headers = [{"Content-Length", filelib:file_size(File)}
-               ,{"Content-Type", "audio/mpeg"}
-               | [ {wh_util:to_list(K), V} || {K,V} <- AddHeaders] ],
-    Body = {fun stream_file/1, {undefined, File}},
-    AppQ = wh_json:get_value(<<"Server-ID">>, JObj),
-    case ibrowse:send_req(Url, Headers, Method, Body) of
-        {ok, "504", _, _} ->
-            stream_over_http(Node, UUID, File, Method, JObj);
-        {ok, StatusCode, RespHeaders, RespBody} ->
-            MediaTransResults = wh_json:from_list([{<<"Status-Code">>, wh_util:to_binary(StatusCode)}
-                                                   ,{<<"Headers">>, wh_json:from_list([ {wh_util:to_binary(K), wh_util:to_binary(V)} || {K,V} <- RespHeaders ])}
-                                                   ,{<<"Body">>, wh_util:to_binary(RespBody)}
-                                                  ]),
-            send_store_call_event(Node, UUID, MediaTransResults),
-
-            JObj1 = wh_json:set_values([{<<"Media-Transfer-Results">>, MediaTransResults}
-                                        ,{<<"Event-Name">>, <<"response">>}
-                                        ,{<<"Event-Category">>, <<"call">>}
-                                        ,{<<"Msg-ID">>, wh_util:to_binary(wh_util:current_tstamp())}
-                                       ], JObj),
-
-            case lists:member(StatusCode, ["200", "201", "202"]) of
-                true -> ok;
-                false ->                    
-                    wh_notify:system_alert("Failed to store media file ~s for call ~s on ~s "
-                                           ,[File, UUID, Node]
-                                           ,[{<<"Status-Code">>, wh_util:to_binary(StatusCode)}
-                                             |[{wh_util:to_binary(K), wh_util:to_binary(V)} || {K,V} <- RespHeaders]
-                                            ]
-                                          )
-            end,
-
-            case wapi_dialplan:store_http_resp(JObj1) of
-                {ok, Payload} ->
-                    lager:debug("ibrowse 'OK'ed with ~p publishing to ~s: ~s", [StatusCode, AppQ, Payload]),
-                    amqp_util:targeted_publish(AppQ, Payload, <<"application/json">>);
-                {'error', Msg} ->
-=======
 -spec stream_over_http/5 :: (atom(), ne_binary(), ne_binary(), 'put' | 'post', wh_json:json_object()) -> any().
 stream_over_http(Node, UUID, File, Method, JObj) ->
     Url = wh_util:to_list(wh_json:get_value(<<"Media-Transfer-Destination">>, JObj)),
     lager:debug("streaming via HTTP(~s) to ~s", [Method, Url]),
->>>>>>> 012c5143
 
     Args = list_to_binary([Url, <<" ">>, File]),
     lager:debug("execute on node ~s: http_put(~s)", [Node, Args]),
