%%% @author James Aimonetti <james@2600hz.org>
%%% @copyright (C) 2010, VoIP INC
%%% @doc
%%% Manage a FreeSWITCH node and its resources
%%% @end
%%% Created : 11 Nov 2010 by James Aimonetti <james@2600hz.org>
-module(ecallmgr_fs_node).

-behaviour(gen_server).

%% API
-export([start_link/1, start_link/2]).
-export([resource_consume/3, show_channels/1, fs_node/1, uuid_exists/2
	 ,hostname/1
	]).

%% gen_server callbacks
-export([init/1, handle_call/3, handle_cast/2, handle_info/2,
	 terminate/2, code_change/3]).

-include("ecallmgr.hrl").

-record(state, {
	  node = 'undefined' :: atom()
	  ,stats = #node_stats{} :: #node_stats{}
	  ,options = [] :: proplist()
	 }).

-define(SERVER, ?MODULE).

-define(YR_TO_MICRO(Y), wh_util:to_integer(Y)*365*24*3600*1000000).
-define(DAY_TO_MICRO(D), wh_util:to_integer(D)*24*3600*1000000).
-define(HR_TO_MICRO(Hr), wh_util:to_integer(Hr)*3600*1000000).
-define(MIN_TO_MICRO(Min), wh_util:to_integer(Min)*60*1000000).
-define(SEC_TO_MICRO(Sec), wh_util:to_integer(Sec)*1000000).
-define(MILLI_TO_MICRO(Mil), wh_util:to_integer(Mil)*1000).

-define(FS_TIMEOUT, 5000).

%% keep in sync with wh_api.hrl OPTIONAL_CHANNEL_QUERY_REQ_HEADERS
-define(CALL_STATUS_HEADERS, [<<"Unique-ID">>, <<"Call-Direction">>, <<"Caller-Caller-ID-Name">>, <<"Caller-Caller-ID-Number">>
				  ,<<"Caller-Network-Addr">>, <<"Caller-Destination-Number">>, <<"FreeSWITCH-Hostname">>
			     ]).
-define(CALL_STATUS_MAPPING, lists:zip(?CALL_STATUS_HEADERS, [<<"Call-ID">> | wapi_channel_query:optional_headers()])).

-spec resource_consume/3 :: (FsNodePid, Route, JObj) -> {'resource_consumed', binary(), binary(), integer()} |
							{'resource_error', binary() | 'error'} when
      FsNodePid :: pid(),
      Route :: binary(),
      JObj :: json_object().
resource_consume(FsNodePid, Route, JObj) ->
    FsNodePid ! {resource_consume, self(), Route, JObj},
    receive Resp -> Resp
    after   10000 -> {resource_error, timeout}
    end.

-spec show_channels/1 :: (pid()) -> [proplist(),...] | [].
show_channels(Srv) ->
    gen_server:call(Srv, show_channels).

-spec hostname/1 :: (pid()) -> fs_api_ret().
hostname(Srv) ->
    gen_server:call(Srv, hostname).

-spec fs_node/1 :: (pid()) -> atom().
fs_node(Srv) ->
    gen_server:call(Srv, fs_node).

-spec uuid_exists/2 :: (pid(), binary()) -> boolean().
uuid_exists(Srv, UUID) ->
    gen_server:call(Srv, {uuid_exists, UUID}).

-spec start_link/1 :: (Node :: atom()) -> {'ok', pid()} | {'error', term()}.
start_link(Node) ->
    gen_server:start_link(?SERVER, [Node, []], []).

-spec start_link/2 :: (Node :: atom(), Options :: proplist()) -> {'ok', pid()} | {error, term()}.
start_link(Node, Options) ->
    gen_server:start_link(?SERVER, [Node, Options], []).

init([Node, Options]) ->
    ?LOG_SYS("starting new fs node ~s", [Node]),
    Stats = #node_stats{started = erlang:now()},
    {ok, #state{node=Node, stats=Stats, options=Options}, 0}.

-spec handle_call/3 :: (term(), {pid(), reference()}, #state{}) -> {'noreply', #state{}} | {'reply', atom(), #state{}}.
handle_call(hostname, From, #state{node=Node}=State) ->
    spawn(fun() -> gen_server:reply(From, freeswitch:api(Node, hostname, "")) end),
    {noreply, State};
handle_call({uuid_exists, UUID}, From, #state{node=Node}=State) ->
    spawn(fun() ->
		  case freeswitch:api(Node, uuid_exists, wh_util:to_list(UUID)) of
		      {'ok', Result} -> ?LOG(UUID, "Result of uuid_exists: ~s", [Result]), gen_server:reply(From, wh_util:is_true(Result));
		      _ -> ?LOG(UUID, "Failed to get result from uuid_exists", []), gen_server:reply(From, false)
		  end
	  end),
    {noreply, State};
handle_call(fs_node, _From, #state{node=Node}=State) ->
    {reply, Node, State};
handle_call(show_channels, From, #state{node=Node}=State) ->
    spawn(fun() ->
		  case freeswitch:api(Node, show, "channels") of
		      {ok, Rows} -> gen_server:reply(From, convert_rows(Node, Rows));
		      _ -> gen_server:reply(From, [])
		  end
	  end),
    {noreply, State}.

handle_cast(_Req, State) ->
    {noreply, State}.

handle_info(timeout, #state{stats=Stats, node=Node}=State) ->
    erlang:monitor_node(Node, true),

    {foo, Node} ! register_event_handler,
    receive
	ok ->
	    Res = run_start_cmds(Node),
	    ?LOG_SYS("Start cmd results:"),
	    _ = [ ?LOG("~p", [ApiRes]) || ApiRes <- Res],

	    NodeData = extract_node_data(Node),
	    Active = get_active_channels(Node),

	    ok = freeswitch:event(Node, ['CHANNEL_CREATE', 'CHANNEL_DESTROY', 'HEARTBEAT', 'CHANNEL_HANGUP_COMPLETE'
					 ,'CUSTOM', 'sofia::register'
					]),

	    {noreply, State#state{stats=(Stats#node_stats{
					   created_channels = Active
					   ,fs_uptime = props:get_value(uptime, NodeData, 0)
					  })}, hibernate};
	{error, Reason} ->
	    {stop, Reason, State};
	timeout ->
	    {stop, timeout, State}
    after ?FS_TIMEOUT ->
	    {stop, timeout, State}
    end;

%% If we start up while there are active channels, we'll have negative active_channels in our stats.
%% The first clause fixes that situation
handle_info(Msg, #state{stats=#node_stats{created_channels=Cr, destroyed_channels=De}=Stats}=S) when De > Cr ->
    handle_info(Msg, S#state{stats=Stats#node_stats{created_channels=De, destroyed_channels=De}});

handle_info({event, [undefined | Data]}, #state{stats=Stats}=State) ->
    EvtName = props:get_value(<<"Event-Name">>, Data),
    case EvtName of
	<<"HEARTBEAT">> ->
	    {noreply, State#state{stats=Stats#node_stats{last_heartbeat=erlang:now()}}, hibernate};
	<<"CUSTOM">> ->
	    spawn(fun() ->
                          put(callid, props:get_value(<<"call-id">>, Data)),
                          ?LOG("custom event received ~s", [EvtName]),
                          process_custom_data(Data, ?APP_VERSION)
                  end),
	    {noreply, State, hibernate};
	_ ->
	    {noreply, State, hibernate}
    end;

handle_info({event, [UUID | Data]}, #state{stats=#node_stats{created_channels=Cr, destroyed_channels=De}=Stats}=State) ->
    EvtName = props:get_value(<<"Event-Name">>, Data),
    case EvtName of
	<<"CHANNEL_CREATE">> ->
	    ?LOG(UUID, "received channel create event", []),
	    {noreply, State#state{stats=Stats#node_stats{created_channels=Cr+1}}, hibernate};
	<<"CHANNEL_DESTROY">> ->
	    ChanState = props:get_value(<<"Channel-State">>, Data),
	    case ChanState of
		<<"CS_NEW">> -> % ignore
		    ?LOG(UUID, "ignoring channel destroy because of CS_NEW", []),
		    {noreply, State, hibernate};
		<<"CS_DESTROY">> ->
		    ?LOG(UUID, "received channel destroyed", []),
		    {noreply, State#state{stats=Stats#node_stats{destroyed_channels=De+1}}, hibernate}
	    end;
	<<"CHANNEL_HANGUP_COMPLETE">> ->
	    {noreply, State};
	<<"CUSTOM">> ->
	    spawn(fun() ->
                          put(callid, props:get_value(<<"call-id">>, Data)),
                          ?LOG("custom event received ~s", [EvtName]),
                          process_custom_data(Data, ?APP_VERSION)
                  end),
	    {noreply, State};
	_ ->
	    {noreply, State}
    end;
handle_info({resource_request, Pid, <<"audio">>, ChanOptions}
	    ,#state{options=Opts, stats=#node_stats{created_channels=Cr, destroyed_channels=De}}=State) ->
    ActiveChan = Cr - De,
    MaxChan = props:get_value(max_channels, Opts),
    AvailChan =  MaxChan - ActiveChan,
    Utilized =  round(ActiveChan / MaxChan * 100),

    MinReq = props:get_value(min_channels_requested, ChanOptions),
    FSHandlerPid = self(),
    spawn(fun() -> channel_request(Pid, FSHandlerPid, AvailChan, Utilized, MinReq) end),
    {noreply, State};
handle_info({resource_consume, Pid, Route, JObj}, #state{node=Node, options=Opts, stats=#node_stats{created_channels=Cr, destroyed_channels=De}}=State) ->
    ActiveChan = Cr - De,
    MaxChan = props:get_value(max_channels, Opts, 1),
    AvailChan =  MaxChan - ActiveChan,

    spawn(fun() -> originate_channel(Node, Pid, Route, AvailChan, JObj) end),
    {noreply, State};

handle_info({update_options, NewOptions}, State) ->
    {noreply, State#state{options=NewOptions}, hibernate};

handle_info({diagnostics, Pid}, #state{stats=Stats}=State) ->
    spawn(fun() -> diagnostics(Pid, Stats) end),
    {noreply, State};

handle_info(_Msg, State) ->
    {noreply, State}.

terminate(_Reason, _State) ->
    ?LOG_SYS("fs node ~p termination", [_Reason]),
    ok.

code_change(_OldVsn, State, _Extra) ->
    {ok, State}.

-spec originate_channel/5 :: (Node, Pid, Route, AvailChan, JObj) -> no_return() when
      Node :: atom(),
      Pid :: pid(),
      Route :: binary() | list(),
      AvailChan :: integer(),
      JObj :: json_object().
originate_channel(Node, Pid, Route, AvailChan, JObj) ->
    Action = get_originate_action(wh_json:get_value(<<"Application-Name">>, JObj), wh_json:get_value(<<"Application-Data">>, JObj)),
    OrigStr = binary_to_list(list_to_binary([Route, " &", Action])),
    ?LOG_SYS("originate ~s on node ~s", [OrigStr, Node]),
    Result = freeswitch:bgapi(Node, originate, OrigStr),
    case Result of
	{ok, JobId} ->
	    receive
		{bgok, JobId, X} ->
		    CallID = erlang:binary_part(X, {4, byte_size(X)-5}),
		    ?LOG_START(CallID, "originate with job id ~s received bgok ~s", [Node, JobId, X]),
		    CtlQ = start_call_handling(Node, CallID),
		    Pid ! {resource_consumed, CallID, CtlQ, AvailChan-1};
		{bgerror, JobId, Y} ->
		    ErrMsg = erlang:binary_part(Y, {5, byte_size(Y)-6}),
		    ?LOG_SYS("failed to originate, ~p", [Node, ErrMsg]),
		    Pid ! {resource_error, ErrMsg}
	    after
		9000 ->
		    ?LOG_SYS("originate timed out", [Node]),
		    Pid ! {resource_error, timeout}
	    end;
	{error, Y} ->
	    ErrMsg = erlang:binary_part(Y, {5, byte_size(Y)-6}),
	    ?LOG_SYS("failed to originate ~p", [Node, ErrMsg]),
	    Pid ! {resource_error, ErrMsg};
	timeout ->
	    ?LOG_SYS("originate timed out", [Node]),
	    Pid ! {resource_error, timeout}
    end.

-spec start_call_handling/2 :: (Node :: atom(), UUID :: binary()) -> CtlQueue :: binary() | {'error', 'amqp_error'}.
start_call_handling(Node, UUID) ->
    try
	true = is_binary(CtlQueue = amqp_util:new_callctl_queue(<<>>)),
	_ = amqp_util:bind_q_to_callctl(CtlQueue),

	{ok, CtlPid} = ecallmgr_call_sup:start_control_process(Node, UUID, CtlQueue),
	{ok, _} = ecallmgr_call_sup:start_event_process(Node, UUID, CtlPid),
	CtlQueue
    catch
	_:_ -> {error, amqp_error}
    end.

-spec diagnostics/2 :: (Pid :: pid(), Stats :: tuple()) -> no_return().
diagnostics(Pid, Stats) ->
    Resp = ecallmgr_diagnostics:get_diagnostics(Stats),
    Pid ! Resp.

channel_request(Pid, FSHandlerPid, AvailChan, Utilized, MinReq) ->
    ?LOG("requested for ~p channels with ~p avail", [MinReq, AvailChan]),
    case MinReq > AvailChan of
	true -> Pid ! {resource_response, FSHandlerPid, []};
	false -> Pid ! {resource_response, FSHandlerPid, [{node, FSHandlerPid}
							  ,{available_channels, AvailChan}
							  ,{percent_utilization, Utilized}
							 ]}
    end.

-spec extract_node_data/1 :: (Node) -> [{'cpu',string()} |
					{'sessions_max',integer()} |
					{'sessions_per_thirty',integer()} |
					{'sessions_since_startup',integer()} |
					{'uptime',number()}
					,...] when
      Node :: atom().
extract_node_data(Node) ->
    {ok, Status} = freeswitch:api(Node, status),
    Lines = string:tokens(wh_util:to_list(Status), [$\n]),
    process_status(Lines).

-spec process_status/1 :: (Lines) -> [{'cpu',string()} |
				      {'sessions_max',integer()} |
				      {'sessions_per_thirty',integer()} |
				      {'sessions_since_startup',integer()} |
				      {'uptime',number()}
				      ,...] when
      Lines :: [nonempty_string(),...].
process_status([Uptime, _, SessSince, Sess30, SessMax, CPU]) ->
    process_status([Uptime, SessSince, Sess30, SessMax, CPU]);
process_status(["UP " ++ Uptime, SessSince, Sess30, SessMax, CPU]) ->
    {match, [[Y],[D],[Hour],[Min],[Sec],[Milli],[Micro]]} = re:run(Uptime, "([\\d]+)", [{capture, [1], list}, global]),
    UpMicro = ?YR_TO_MICRO(Y) + ?DAY_TO_MICRO(D) + ?HR_TO_MICRO(Hour) + ?MIN_TO_MICRO(Min)
	+ ?SEC_TO_MICRO(Sec) + ?MILLI_TO_MICRO(Milli) + wh_util:to_integer(Micro),
    {match, SessSinceNum} = re:run(SessSince, "([\\d]+)", [{capture, [1], list}]),
    {match, Sess30Num} = re:run(Sess30, "([\\d]+)", [{capture, [1], list}]),
    {match, SessMaxNum} = re:run(SessMax, "([\\d]+)", [{capture, [1], list}]),
    {match, CPUNum} = re:run(CPU, "([\\d\.]+)", [{capture, [1], list}]),

    [{uptime, UpMicro}
     ,{sessions_since_startup, wh_util:to_integer(lists:flatten(SessSinceNum))}
     ,{sessions_per_thirty, wh_util:to_integer(lists:flatten(Sess30Num))}
     ,{sessions_max, wh_util:to_integer(lists:flatten(SessMaxNum))}
     ,{cpu, lists:flatten(CPUNum)}
    ].

process_custom_data(Data, AppVsn) ->
    case props:get_value(<<"Event-Subclass">>, Data) of
	undefined -> ok;
	<<"sofia::register">> -> publish_register_event(Data, AppVsn);
	_ -> ok
    end.

publish_register_event(Data, AppVsn) ->
    DefProp = wh_api:default_headers(<<>>, <<"directory">>, <<"reg_success">>, wh_util:to_binary(?MODULE), AppVsn),
    ApiProp = lists:foldl(fun(K, Api) ->
				  case props:get_value(wh_util:binary_to_lower(K), Data) of
				      undefined ->
					  case props:get_value(K, Data) of
					      undefined -> Api;
					      V -> [{K, V} | Api]
					  end;
				      V -> [{K, V} | Api]
				  end
<<<<<<< HEAD
			  end, [{<<"Event-Timestamp">>, round(wh_util:current_tstamp())} | DefProp], wapi_registration:success_keys()),
=======
			  end, [{<<"Event-Timestamp">>, round(wh_util:current_tstamp())}
                                ,{<<"Call-ID">>, get(callid)} | DefProp], Keys),
>>>>>>> 58787a26
    ?LOG("sending successful registration"),
    case wapi_registration:success(ApiProp) of
	{error, E} ->
            ?LOG("failed API message creation: ~p", [E]);
	{ok, JSON} ->
	    wapi_registration:publish_success(JSON)
    end.

get_originate_action(<<"transfer">>, Data) ->
    case wh_json:get_value(<<"Route">>, Data) of
	undefined -> <<"error">>;
	Route ->
	    list_to_binary([ <<"transfer(">>, wh_util:to_e164(Route), <<" XML context_2)">>])
    end;
get_originate_action(<<"bridge">>, Data) ->
    case ecallmgr_fs_xml:build_route(Data, wh_json:get_value(<<"Invite-Format">>, Data)) of
	{error, timeout} -> <<"error">>;
	EndPoint ->
	    CVs = ecallmgr_fs_xml:get_leg_vars(Data),
	    list_to_binary([<<"bridge(">>, CVs, EndPoint, <<")">>])
    end;
get_originate_action(_, _) ->
    <<"park">>.

-spec run_start_cmds/1 :: (atom()) -> [fs_api_ret(),...].
run_start_cmds(Node) ->
    [freeswitch:api(Node, wh_util:to_atom(ApiCmd, true), wh_util:to_list(ApiArg)) || {ApiCmd, ApiArg} <- ecallmgr_config:fetch(fs_cmds, [])].

-spec get_active_channels/1 :: (atom()) -> integer().
get_active_channels(Node) ->
    case freeswitch:api(Node, show, "channels") of
	{ok, Chans} ->
	    {ok, R} = re:compile("([\\d+])"),
	    {match, Match} = re:run(Chans, R, [{capture, [1], list}]),
	    wh_util:to_integer(lists:flatten(Match));
	_ ->
	    0
    end.

-spec convert_rows/2 :: (atom(), binary()) -> [proplist(),...] | [].
convert_rows(_, <<"\n0 total.\n">>) ->
    ?LOG("No channels up"),
    [];
convert_rows(Node, RowsBin) ->
    [_|Rows] = binary:split(RowsBin, <<"\n">>, [global]),
    return_rows(Node, Rows, []).

-spec return_rows/3 :: (atom(), [binary(),...] | [], [proplist(),...] | []) -> [proplist(),...] | [].
return_rows(Node, [<<>>|Rs], Acc) ->
    return_rows(Node, Rs, Acc);
return_rows(Node, [R|Rs], Acc) ->
    ?LOG("R: ~s", [R]),
    case binary:split(R, <<",">>) of
	[_Total] ->
	    ?LOG("Total: ~s", [_Total]),
	    return_rows(Node, Rs, Acc);
	[UUID|_] ->
	    ?LOG("UUID: ~s", [UUID]),
	    {ok, Dump} = freeswitch:api(Node, uuid_dump, wh_util:to_list(UUID)),
	    DumpProp = ecallmgr_util:eventstr_to_proplist(Dump),

	    %% Pull wanted data from the converted DUMP proplist
	    Prop = [{AMQPKey, props:get_value(FSKey, DumpProp)} || {FSKey, AMQPKey} <- ?CALL_STATUS_MAPPING],
	    return_rows(Node, Rs, [ Prop | Acc ])
    end;
return_rows(_Node, [], Acc) -> Acc.<|MERGE_RESOLUTION|>--- conflicted
+++ resolved
@@ -343,12 +343,8 @@
 					  end;
 				      V -> [{K, V} | Api]
 				  end
-<<<<<<< HEAD
-			  end, [{<<"Event-Timestamp">>, round(wh_util:current_tstamp())} | DefProp], wapi_registration:success_keys()),
-=======
 			  end, [{<<"Event-Timestamp">>, round(wh_util:current_tstamp())}
-                                ,{<<"Call-ID">>, get(callid)} | DefProp], Keys),
->>>>>>> 58787a26
+                                ,{<<"Call-ID">>, get(callid)} | DefProp], wapi_registration:success_keys()),
     ?LOG("sending successful registration"),
     case wapi_registration:success(ApiProp) of
 	{error, E} ->
