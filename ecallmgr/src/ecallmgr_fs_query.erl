%%%-------------------------------------------------------------------
%%% @copyright (C) 2011, VoIP INC
%%% @doc
%%% Listener for whapp requests to query the underlying switches
%%% @end
%%%-------------------------------------------------------------------
-module(ecallmgr_fs_query).

-behaviour(gen_listener).

%% API
-export([start_link/0]).
-export([handle_channel_query/2]).
-export([handle_channel_status/2]).
-export([handle_call_status/2]).
-export([handle_switch_reloadacl/2]).
-export([channel_query/1]).

%% gen_server callbacks
-export([init/1, handle_call/3, handle_cast/2, handle_info/2, handle_event/2,
         terminate/2, code_change/3]).

-include("ecallmgr.hrl").

-define(SERVER, ?MODULE).

-define(RESPONDERS, [{{?MODULE, handle_channel_status}, [{<<"call_event">>, <<"channel_status_req">>}]}
                     ,{{?MODULE, handle_call_status}, [{<<"call_event">>, <<"call_status_req">>}]}
                     ,{{?MODULE, handle_channel_query}, [{<<"call_event">>, <<"channel_query_req">>}]}
                     ,{{?MODULE, handle_switch_reloadacl}, [{<<"switch_event">>, <<"reloadacl">>}]}
                    ]).
%% ?? Bindings
-define(BINDINGS, [{call, [{restrict_to, [query_req, status_req]}]}
                   ,{switch, []}]).
-define(QUEUE_NAME, <<>>).
-define(QUEUE_OPTIONS, []).
-define(CONSUME_OPTIONS, []).

-record(state, {}).

%%%===================================================================
%%% API
%%%===================================================================

%%--------------------------------------------------------------------
%% @doc
%% Starts the server
%%
%% @spec start_link() -> {ok, Pid} | ignore | {error, Error}
%% @end
%%--------------------------------------------------------------------
start_link() ->
    gen_listener:start_link(?MODULE, [{responders, ?RESPONDERS}
                                      ,{bindings, ?BINDINGS}
                                      ,{queue_name, ?QUEUE_NAME}
                                      ,{queue_options, ?QUEUE_OPTIONS}
                                      ,{consume_options, ?CONSUME_OPTIONS}
                                     ], []).

-spec handle_channel_status/2 :: (wh_json:json_object(), proplist()) -> 'ok'.
handle_channel_status(JObj, _Props) ->
    true = wapi_call:channel_status_req_v(JObj),
    wh_util:put_callid(JObj),
    CallID = wh_json:get_value(<<"Call-ID">>, JObj),
<<<<<<< HEAD
    lager:debug("channel status request received"),
    case [ecallmgr_fs_node:hostname(NH) || NH <- ecallmgr_fs_sup:node_handlers(), ecallmgr_fs_node:uuid_exists(NH, CallID)] of
=======
    ?LOG_START("channel status request received for callid ~s", [CallID]),
    NodeHandlers = ecallmgr_fs_sup:node_handlers(),
    NodeList = ecallmgr_config:get(<<"fs_nodes">>, []),
    case [ecallmgr_fs_node:hostname(NH) || NH <- NodeHandlers, ecallmgr_fs_node:uuid_exists(NH, CallID)] of
        [] when length(NodeList) =/= length(NodeHandlers) ->
            ?LOG("no node found with channel ~s, but we are not authoritative", [CallID]);
>>>>>>> ae23e63b
        [] -> 
            lager:debug("no node found with channel ~s", [CallID]),
            Resp = [{<<"Call-ID">>, CallID}
                    ,{<<"Status">>, <<"terminated">>}
                    ,{<<"Error-Msg">>, <<"no node found with channel">>}
                    | wh_api:default_headers(?APP_NAME, ?APP_VERSION)],
            wapi_call:publish_channel_status_resp(wh_json:get_value(<<"Server-ID">>, JObj), Resp);
        [{ok, Hostname}] ->
            lager:debug("call is on ~s", [Hostname]),
            Resp = [{<<"Call-ID">>, CallID}
                    ,{<<"Status">>, <<"active">>}
                    ,{<<"Switch-Hostname">>, Hostname}
                    | wh_api:default_headers(?APP_NAME, ?APP_VERSION)],
            wapi_call:publish_channel_status_resp(wh_json:get_value(<<"Server-ID">>, JObj), Resp);
        [{error, Err}] ->
            lager:debug("Hostname lookup failed, but call is active"),
            Resp = [{<<"Call-ID">>, CallID}
                    ,{<<"Status">>, <<"active">>}
                    ,{<<"Error-Msg">>, wh_util:to_binary(Err)}
                    | wh_api:default_headers(?APP_NAME, ?APP_VERSION)],
            wapi_call:publish_channel_status_resp(wh_json:get_value(<<"Server-ID">>, JObj), Resp);
        [timeout] ->
            Resp = [{<<"Call-ID">>, CallID}
                    ,{<<"Status">>, <<"active">>}
                    ,{<<"Error-Msg">>, <<"switch timeout">>}
                    | wh_api:default_headers(?APP_NAME, ?APP_VERSION)],
            wapi_call:publish_channel_status_resp(wh_json:get_value(<<"Server-ID">>, JObj), Resp)
    end.

-spec handle_call_status/2 :: (wh_json:json_object(), proplist()) -> 'ok'.
handle_call_status(JObj, _Props) ->
    true = wapi_call:call_status_req_v(JObj),
    wh_util:put_callid(JObj),
    CallID = wh_json:get_value(<<"Call-ID">>, JObj),
    lager:debug("call status request received"),
    case [NH || NH <- ecallmgr_fs_sup:node_handlers(), ecallmgr_fs_node:uuid_exists(NH, CallID)] of
        [] -> lager:debug("no node found with call having leg ~s", [CallID]);
        [NodeHandler] ->
            case ecallmgr_fs_node:uuid_dump(NodeHandler, CallID) of
                {error, E} ->
                    lager:debug("failed to get channel info for ~s: ~p", [CallID, E]),
                    Resp = [{<<"Call-ID">>, CallID}
                            ,{<<"Status">>, <<"active">>}
                            ,{<<"Error-Msg">>, wh_util:to_binary(E)}
                            | wh_api:default_headers(?APP_NAME, ?APP_VERSION)],
                    wapi_call:publish_call_status_resp(wh_json:get_value(<<"Server-ID">>, JObj), Resp);
                {ok, Props} ->
                    lager:debug("got channel info for ~s, forming response", [CallID]),
                    ChannelCallID = props:get_value(<<"Channel-Call-UUID">>, Props),
                    Resp = create_call_status_resp(Props, ChannelCallID =:= CallID),
                    wapi_call:publish_call_status_resp(wh_json:get_value(<<"Server-ID">>, JObj), Resp)
            end
    end.

-spec handle_channel_query/2 :: (wh_json:json_object(), proplist()) -> 'ok'.
handle_channel_query(JObj, _Props) ->
    true = wapi_call:channel_query_req_v(JObj),
    wh_util:put_callid(JObj),
    lager:debug("channel query received"),
    RespQ = wh_json:get_value(<<"Server-ID">>, JObj),
    Resp = [{<<"Active-Calls">>, channel_query(JObj)}
            | wh_api:default_headers(?APP_NAME, ?APP_VERSION)],
    wapi_call:publish_channel_query_resp(RespQ, Resp).

-spec channel_query/1 :: (wh_json:json_object()) -> wh_json:json_objects().
channel_query(JObj) ->
    Channels = lists:concat([ecallmgr_fs_node:show_channels(Pid) || Pid <- ecallmgr_fs_sup:node_handlers()]),
    SearchParams = lists:foldl(fun(Field, Acc) ->
                                       case wh_json:get_value(Field, JObj) of
                                           undefined -> Acc;
                                           Value -> [{Field, Value} | Acc]
                                       end
                               end, [], wapi_call:channel_query_search_fields()),
    lists:foldl(fun(Channel, Results) ->
                        case lists:any(fun({K, V}) -> wh_json:get_value(K, Channel) =:= V end, SearchParams) of
                            true -> [Channel|Results];
                            false -> Results
                        end
                end, [], Channels).    

-spec handle_switch_reloadacl/2 ::(wh_json:json_object(), proplist()) -> any().
handle_switch_reloadacl(JObj, _Props) ->
  true = wapi_switch:reloadacl_v(JObj),
  [ecallmgr_fs_node:reloadacl(Pid) || Pid <- ecallmgr_fs_sup:node_handlers()].

%%%===================================================================
%%% gen_server callbacks
%%%===================================================================

%%--------------------------------------------------------------------
%% @private
%% @doc
%% Initializes the server
%%
%% @spec init(Args) -> {ok, State} |
%%                     {ok, State, Timeout} |
%%                     ignore |
%%                     {stop, Reason}
%% @end
%%--------------------------------------------------------------------
init([]) ->
    put(callid, ?LOG_SYSTEM_ID),
    {ok, #state{}}.

%%--------------------------------------------------------------------
%% @private
%% @doc
%% Handling call messages
%%
%% @spec handle_call(Request, From, State) ->
%%                                   {reply, Reply, State} |
%%                                   {reply, Reply, State, Timeout} |
%%                                   {noreply, State} |
%%                                   {noreply, State, Timeout} |
%%                                   {stop, Reason, Reply, State} |
%%                                   {stop, Reason, State}
%% @end
%%--------------------------------------------------------------------
handle_call(_Request, _From, State) ->
    Reply = ok,
    {reply, Reply, State}.

%%--------------------------------------------------------------------
%% @private
%% @doc
%% Handling cast messages
%%
%% @spec handle_cast(Msg, State) -> {noreply, State} |
%%                                  {noreply, State, Timeout} |
%%                                  {stop, Reason, State}
%% @end
%%--------------------------------------------------------------------
handle_cast(_Msg, State) ->
    {noreply, State}.

%%--------------------------------------------------------------------
%% @private
%% @doc
%% Handling all non call/cast messages
%%
%% @spec handle_info(Info, State) -> {noreply, State} |
%%                                   {noreply, State, Timeout} |
%%                                   {stop, Reason, State}
%% @end
%%--------------------------------------------------------------------
handle_info(_Info, State) ->
    {noreply, State}.

handle_event(_JObj, _State) ->
    {reply, []}.

%%--------------------------------------------------------------------
%% @private
%% @doc
%% This function is called by a gen_server when it is about to
%% terminate. It should be the opposite of Module:init/1 and do any
%% necessary cleaning up. When it returns, the gen_server terminates
%% with Reason. The return value is ignored.
%%
%% @spec terminate(Reason, State) -> void()
%% @end
%%--------------------------------------------------------------------
terminate(_Reason, _State) ->
    ok.

%%--------------------------------------------------------------------
%% @private
%% @doc
%% Convert process state when code is changed
%%
%% @spec code_change(OldVsn, State, Extra) -> {ok, NewState}
%% @end
%%--------------------------------------------------------------------
code_change(_OldVsn, State, _Extra) ->
    {ok, State}.

%%%===================================================================
%%% Internal functions
%%%===================================================================
-spec create_call_status_resp/2 :: (proplist(), boolean()) -> proplist().
create_call_status_resp(Props, true) ->
    {OLCIName, OLCINum} = case props:get_value(<<"Other-Leg-Direction">>, Props) of
                               <<"outbound">> ->
                                   {props:get_value(<<"Other-Leg-Callee-ID-Name">>, Props)
                                    ,props:get_value(<<"Other-Leg-Callee-ID-Number">>, Props)};
                               <<"inbound">> ->
                                   {props:get_value(<<"Other-Leg-Caller-ID-Name">>, Props)
                                    ,props:get_value(<<"Other-Leg-Caller-ID-Number">>, Props)}
                           end,     
    [{<<"Msg-ID">>, props:get_value(<<"Event-Date-Timestamp">>, Props)}
     ,{<<"Status">>, <<"active">>}
     ,{<<"Timestamp">>, props:get_value(<<"Event-Date-Timestamp">>, Props)}
     ,{<<"Call-ID">>, props:get_value(<<"Caller-Unique-ID">>, Props)}
     ,{<<"Call-State">>, props:get_value(<<"Channel-Call-State">>, Props)}
     ,{<<"Caller-ID-Name">>, props:get_value(<<"variable_effective_caller_id_name">>, Props
                                              ,props:get_value(<<"Caller-Caller-ID-Name">>, Props))}
     ,{<<"Caller-ID-Number">>, props:get_value(<<"variable_effective_caller_id_number">>, Props
                                              ,props:get_value(<<"Caller-Caller-ID-Number">>, Props))}
     ,{<<"Destination-Number">>, props:get_value(<<"Caller-Destination-Number">>, Props)}
     ,{<<"Other-Leg-Unique-ID">>, props:get_value(<<"Other-Leg-Unique-ID">>, Props)}
     ,{<<"Other-Leg-Caller-ID-Name">>, OLCIName}
     ,{<<"Other-Leg-Caller-ID-Number">>, OLCINum}
     ,{<<"Other-Leg-Destination-Number">>, props:get_value(<<"Other-Leg-Destination-Number">>, Props)}
     ,{<<"Presence-ID">>, props:get_value(<<"variable_presence_id">>, Props)}
     | wh_api:default_headers(?APP_NAME, ?APP_VERSION)];
create_call_status_resp(Props, false) ->
    {OLCIName, OLCINum} = case props:get_value(<<"Call-Direction">>, Props) of
                               <<"outbound">> ->
                                   {props:get_value(<<"Caller-Callee-ID-Name">>, Props)
                                    ,props:get_value(<<"Caller-Callee-ID-Number">>, Props)};
                               <<"inbound">> ->
                                   {props:get_value(<<"Caller-Caller-ID-Name">>, Props)
                                    ,props:get_value(<<"Caller-Caller-ID-Number">>, Props)}
                           end,     
    [{<<"Msg-ID">>, props:get_value(<<"Event-Date-Timestamp">>, Props)}
     ,{<<"Status">>, <<"active">>}
     ,{<<"Timestamp">>, props:get_value(<<"Event-Date-Timestamp">>, Props)}
     ,{<<"Call-ID">>, props:get_value(<<"Other-Leg-Unique-ID">>, Props)}
     ,{<<"Call-State">>, props:get_value(<<"Channel-Call-State">>, Props)}
     ,{<<"Caller-ID-Name">>, props:get_value(<<"variable_effective_caller_id_name">>, Props
                                              ,props:get_value(<<"Other-Leg-Caller-ID-Name">>, Props))}
     ,{<<"Caller-ID-Number">>, props:get_value(<<"variable_effective_caller_id_number">>, Props
                                              ,props:get_value(<<"Other-Leg-Caller-ID-Number">>, Props))}
     ,{<<"Destination-Number">>, props:get_value(<<"Other-Leg-Destination-Number">>, Props)}
     ,{<<"Other-Leg-Unique-ID">>, props:get_value(<<"Caller-Unique-ID">>, Props)}
     ,{<<"Other-Leg-Caller-ID-Name">>, OLCIName}
     ,{<<"Other-Leg-Caller-ID-Number">>, OLCINum}
     ,{<<"Other-Leg-Destination-Number">>, props:get_value(<<"Caller-Destination-Number">>, Props)}
     ,{<<"Presence-ID">>, props:get_value(<<"variable_presence_id">>, Props)}
     | wh_api:default_headers(?APP_NAME, ?APP_VERSION)].<|MERGE_RESOLUTION|>--- conflicted
+++ resolved
@@ -62,17 +62,12 @@
     true = wapi_call:channel_status_req_v(JObj),
     wh_util:put_callid(JObj),
     CallID = wh_json:get_value(<<"Call-ID">>, JObj),
-<<<<<<< HEAD
-    lager:debug("channel status request received"),
-    case [ecallmgr_fs_node:hostname(NH) || NH <- ecallmgr_fs_sup:node_handlers(), ecallmgr_fs_node:uuid_exists(NH, CallID)] of
-=======
-    ?LOG_START("channel status request received for callid ~s", [CallID]),
+    lager:debug("channel status request received for callid ~s", [CallID]),
     NodeHandlers = ecallmgr_fs_sup:node_handlers(),
     NodeList = ecallmgr_config:get(<<"fs_nodes">>, []),
     case [ecallmgr_fs_node:hostname(NH) || NH <- NodeHandlers, ecallmgr_fs_node:uuid_exists(NH, CallID)] of
         [] when length(NodeList) =/= length(NodeHandlers) ->
-            ?LOG("no node found with channel ~s, but we are not authoritative", [CallID]);
->>>>>>> ae23e63b
+            lager:debug("no node found with channel ~s, but we are not authoritative", [CallID]);
         [] -> 
             lager:debug("no node found with channel ~s", [CallID]),
             Resp = [{<<"Call-ID">>, CallID}
