%%%-------------------------------------------------------------------
%%% @author James Aimonetti <james@2600hz.org>
%%% @copyright (C) 2011, VoIP INC
%%% @doc
%%% Receive route(dialplan) requests from FS, request routes and respond
%%% @end
%%% Created : 23 Mar 2011 by James Aimonetti <james@2600hz.org>
%%%-------------------------------------------------------------------
-module(ecallmgr_fs_route).

-behaviour(gen_server).

%% API
-export([start_link/1, start_link/2, handle_route_req/4]).

%% Internal API
-export([init_route_req/5]).

%% gen_server callbacks
-export([init/1, handle_call/3, handle_cast/2, handle_info/2,
	 terminate/2, code_change/3]).

-define(SERVER, ?MODULE).
-define(FS_TIMEOUT, 5000).

-include("ecallmgr.hrl").

%% lookups [ {LPid, FS_ReqID, erlang:now()} ]
-record(state, {
	  node = undefined :: atom()
	  ,stats = #handler_stats{} :: tuple()
	  ,lookups = [] :: list(tuple(pid(), binary(), tuple(integer(), integer(), integer())))
	 }).

%%%===================================================================
%%% API
%%%===================================================================

%%--------------------------------------------------------------------
%% @doc
%% Starts the server
%%
%% @spec start_link() -> {ok, Pid} | ignore | {error, Error}
%% @end
%%--------------------------------------------------------------------
start_link(Node) ->
    gen_server:start_link(?MODULE, [Node], []).

start_link(Node, _Options) ->
    gen_server:start_link(?MODULE, [Node], []).

%%%===================================================================
%%% gen_server callbacks
%%%===================================================================

%%--------------------------------------------------------------------
%% @private
%% @doc
%% Initializes the server
%%
%% @spec init(Args) -> {ok, State} |
%%                     {ok, State, Timeout} |
%%                     ignore |
%%                     {stop, Reason}
%% @end
%%--------------------------------------------------------------------
init([Node]) ->
    ?LOG_SYS("starting new fs route listener for ~s", [Node]),
    process_flag(trap_exit, true),
    Stats = #handler_stats{started = erlang:now()},
    {ok, #state{node=Node, stats=Stats}, 0}.

%%--------------------------------------------------------------------
%% @private
%% @doc
%% Handling call messages
%%
%% @spec handle_call(Request, From, State) ->
%%                                   {reply, Reply, State} |
%%                                   {reply, Reply, State, Timeout} |
%%                                   {noreply, State} |
%%                                   {noreply, State, Timeout} |
%%                                   {stop, Reason, Reply, State} |
%%                                   {stop, Reason, State}
%% @end
%%--------------------------------------------------------------------
handle_call(_Request, _From, State) ->
    {reply, ok, State}.

%%--------------------------------------------------------------------
%% @private
%% @doc
%% Handling cast messages
%%
%% @spec handle_cast(Msg, State) -> {noreply, State} |
%%                                  {noreply, State, Timeout} |
%%                                  {stop, Reason, State}
%% @end
%%--------------------------------------------------------------------
handle_cast(_Msg, State) ->
    {noreply, State}.

%%--------------------------------------------------------------------
%% @private
%% @doc
%% Handling all non call/cast messages
%%
%% @spec handle_info(Info, State) -> {noreply, State} |
%%                                   {noreply, State, Timeout} |
%%                                   {stop, Reason, State}
%% @end
%%--------------------------------------------------------------------
handle_info(timeout, #state{node=Node}=State) ->
    Type = {bind, dialplan},
    erlang:monitor_node(Node, true),
    {foo, Node} ! Type,
    receive
	ok ->
	    ?LOG_SYS("bound to dialplan request on ~s", [Node]),
	    {noreply, State};
	{error, Reason} ->
	    ?LOG_SYS("failed to bind to dialplan requests on ~s, ~p", [Node, Reason]),
	    {stop, Reason, State}
    after ?FS_TIMEOUT ->
	    ?LOG_SYS("timed out binding to dialplan requests on ~s", [Node]),
	    {stop, timeout, State}
    end;

handle_info({fetch, _Section, _Something, _Key, _Value, ID, [undefined | _Data]}, #state{node=Node}=State) ->
    ?LOG("fetch unknown section: ~p So: ~p, K: ~p V: ~p ID: ~s", [_Section, _Something, _Key, _Value, ID]),
    _ = freeswitch:fetch_reply(Node, ID, ?EMPTYRESPONSE),
    {noreply, State};

handle_info({fetch, dialplan, _Tag, _Key, _Value, FSID, [CallID | FSData]}, #state{node=Node, stats=Stats, lookups=LUs}=State) ->
    case {props:get_value(<<"Event-Name">>, FSData), props:get_value(<<"Caller-Context">>, FSData)} of
	{<<"REQUEST_PARAMS">>, ?WHISTLE_CONTEXT} ->
	    {ok, LookupPid} = ecallmgr_fs_route_sup:start_req(Node, FSID, CallID, FSData),
	    erlang:monitor(process, LookupPid),

	    LookupsReq = Stats#handler_stats.lookups_requested + 1,
	    ?LOG_START(CallID, "processing fetch request ~s (~b) in PID ~p", [FSID, LookupsReq, LookupPid]),
	    {noreply, State#state{lookups=[{LookupPid, FSID, erlang:now()} | LUs]
				  ,stats=Stats#handler_stats{lookups_requested=LookupsReq}}};
	{_Other, _Context} ->
	    ?LOG("ignoring event ~s in context ~s", [_Other, _Context]),
	    _ = freeswitch:fetch_reply(Node, FSID, ?EMPTYRESPONSE),
	    {noreply, State}
    end;

handle_info({nodedown, Node}, #state{node=Node}=State) ->
    ?LOG_SYS("lost connection to node ~s, waiting for reconnection", [Node]),
    freeswitch:close(Node),
    {ok, _} = timer:send_after(0, self(), {is_node_up, 100}),
    {noreply, State};

handle_info({is_node_up, Timeout}, State) when Timeout > ?FS_TIMEOUT ->
    handle_info({is_node_up, ?FS_TIMEOUT}, State);
handle_info({is_node_up, Timeout}, #state{node=Node}=State) ->
    case ecallmgr_fs_handler:is_node_up(Node) of
	true ->
	    ?LOG("node ~p recovered, restarting", [self(), Node]),
	    {noreply, State, 0};
	false ->
	    ?LOG("node ~p still down, retrying in ~p ms", [self(), Node, Timeout]),
	    {ok, _} = timer:send_after(Timeout, self(), {is_node_up, Timeout*2}),
	    {noreply, State}
    end;

handle_info(shutdown, #state{node=Node, lookups=LUs}=State) ->
    lists:foreach(fun({Pid, _CallID, _StartTime}) ->
			  case erlang:is_process_alive(Pid) of
			      true -> Pid ! shutdown;
			      false -> ok
			  end
		  end, LUs),
    ?LOG("commanded to shutdown node ~s", [Node]),
    {stop, normal, State};

%% send diagnostic info
handle_info({diagnostics, Pid}, #state{stats=Stats, lookups=LUs}=State) ->
    ActiveLUs = [ [{fs_route_id, ID}, {started, Started}] || {_, ID, Started} <- LUs],
    Resp = [{active_lookups, ActiveLUs}
	    ,{amqp_host, amqp_manager:get_host()}
	    | ecallmgr_diagnostics:get_diagnostics(Stats) ],
    Pid ! Resp,
    {noreply, State};

handle_info({'DOWN', _Ref, process, LU, _Reason}, #state{lookups=LUs}=State) ->
    ?LOG("lookup task ~p went down, ~p", [LU, _Reason]),
    {noreply, State#state{lookups=lists:keydelete(LU, 1, LUs)}};

handle_info({'EXIT', LU, _Reason}, #state{lookups=LUs}=State) ->
    ?LOG("lookup task ~p exited, ~p", [LU, _Reason]),
    {noreply, State#state{lookups=lists:keydelete(LU, 1, LUs)}};

handle_info(_Other, State) ->
    {noreply, State}.

%%--------------------------------------------------------------------
%% @private
%% @doc
%% This function is called by a gen_server when it is about to
%% terminate. It should be the opposite of Module:init/1 and do any
%% necessary cleaning up. When it returns, the gen_server terminates
%% with Reason. The return value is ignored.
%%
%% @spec terminate(Reason, State) -> void()
%% @end
%%--------------------------------------------------------------------
terminate(_Reason, #state{node=Node}) ->
    ?LOG_SYS("fs route ~p termination", [_Reason]),
    freeswitch:close(Node).

%%--------------------------------------------------------------------
%% @private
%% @doc
%% Convert process state when code is changed
%%
%% @spec code_change(OldVsn, State, Extra) -> {ok, NewState}
%% @end
%%--------------------------------------------------------------------
code_change(_OldVsn, State, _Extra) ->
    {ok, State}.

%%%===================================================================
%%% Internal functions
%%%===================================================================
-spec(handle_route_req/4 :: (Node :: atom(), FSID :: binary(), CallID :: binary(), FSData :: proplist()) -> tuple(ok, pid())).
handle_route_req(Node, FSID, CallID, FSData) ->
    proc_lib:start_link(?MODULE, init_route_req, [self(), Node, FSID, CallID, FSData]).

init_route_req(Parent, Node, FSID, CallID, FSData) ->
    proc_lib:init_ack(Parent, {ok, self()}),
    put(callid, CallID),
    process_route_req(Node, FSID, CallID, FSData).

process_route_req(Node, FSID, CallID, FSData) ->
    DefProp = [{<<"Msg-ID">>, FSID}
	       ,{<<"Caller-ID-Name">>, props:get_value(<<"Caller-Caller-ID-Name">>, FSData)}
	       ,{<<"Caller-ID-Number">>, props:get_value(<<"Caller-Caller-ID-Number">>, FSData)}
	       ,{<<"To">>, ecallmgr_util:get_sip_to(FSData)}
	       ,{<<"From">>, ecallmgr_util:get_sip_from(FSData)}
	       ,{<<"Request">>, ecallmgr_util:get_sip_request(FSData)}
	       ,{<<"Call-ID">>, CallID}
	       ,{<<"Custom-Channel-Vars">>, {struct, ecallmgr_util:custom_channel_vars(FSData)}}
	       | whistle_api:default_headers(<<>>, <<"dialplan">>, <<"route_req">>, ?APP_NAME, ?APP_VERSION)],

    %% Server-ID will be over-written by the pool worker
    case whistle_util:is_false(ecallmgr_util:get_setting(authz_enabled, true)) of
	true -> authorize_and_route(Node, FSID, CallID, FSData, DefProp);
	false -> route(Node, FSID, CallID, DefProp, undefined)
    end.

authorize_and_route(Node, FSID, CallID, FSData, DefProp) ->
    {ok, AuthZPid} = ecallmgr_authz:authorize(FSID, CallID, FSData),
    route(Node, FSID, CallID, DefProp, AuthZPid).

route(Node, FSID, CallID, DefProp, AuthZPid) ->
    {ok, RespJObj} = ecallmgr_amqp_pool:route_req(DefProp),
    CCVs = wh_json:get_value(<<"Custom-Channel-Vars">>, DefProp, ?EMPTY_JSON_OBJECT),
    authorize(Node, FSID, CallID, RespJObj, AuthZPid, CCVs).

authorize(Node, FSID, CallID, RespJObj, undefined, CCVs) ->
    true = whistle_api:route_resp_v(RespJObj),
    reply(Node, FSID, CallID, RespJObj, CCVs);
authorize(Node, FSID, CallID, RespJObj, AuthZPid, CCVs) ->
    case ecallmgr_authz:is_authorized(AuthZPid) of
	{false, _} ->
	    reply_forbidden(Node, FSID);
	{true, CCV} ->
	    true = whistle_api:route_resp_v(RespJObj),
<<<<<<< HEAD

	    RouteCCV = wh_json:get_value(<<"Custom-Channel-Vars">>, RespJObj, []),
	    RespJObj1 = wh_json:set_value(<<"Custom-Channel-Vars">>, CCV ++ RouteCCV, RespJObj),

	    reply(Node, FSID, CallID, RespJObj1)
=======
	    reply(Node, FSID, CallID, RespJObj, CCVs)
>>>>>>> b3c9407c
    end.

reply_forbidden(Node, FSID) ->
    {ok, XML} = ecallmgr_fs_xml:route_resp_xml([{<<"Method">>, <<"error">>}
						,{<<"Route-Error-Code">>, <<"403">>}
						,{<<"Route-Error-Message">>, <<"Forbidden">>}
					       ]),
    case freeswitch:fetch_reply(Node, FSID, XML) of
	ok ->
	    %% only start control if freeswitch recv'd reply
	    ?LOG_END("freeswitch accepted our route forbidden");
	{error, Reason} ->
	    ?LOG_END("freeswitch rejected our route response, ~p", [Reason]);
	timeout ->
	    ?LOG_END("received no reply from freeswitch, timeout")
    end.

reply(Node, FSID, CallID, RespJObj, CCVs) ->
    {ok, XML} = ecallmgr_fs_xml:route_resp_xml(RespJObj),
    ServerQ = wh_json:get_value(<<"Server-ID">>, RespJObj),

    case freeswitch:fetch_reply(Node, FSID, XML) of
	ok ->
	    %% only start control if freeswitch recv'd reply
	    ?LOG("freeswitch accepted our route, starting control and events"),
	    start_control_and_events(Node, CallID, ServerQ, CCVs);
	{error, Reason} ->
	    ?LOG_END("freeswitch rejected our route response, ~p", [Reason]);
	timeout ->
	    ?LOG_END("received no reply from freeswitch, timeout")
    end.

start_control_and_events(Node, CallID, SendTo, CCVs) ->
    try
	true = is_binary(CtlQ = amqp_util:new_callctl_queue(<<>>)),
	_ = amqp_util:bind_q_to_callctl(CtlQ),
	{ok, CtlPid} = ecallmgr_call_sup:start_control_process(Node, CallID, CtlQ),
	{ok, _EvtPid} = ecallmgr_call_sup:start_event_process(Node, CallID, CtlPid),

	CtlProp = [{<<"Msg-ID">>, CallID}
		   ,{<<"Call-ID">>, CallID}
		   ,{<<"Control-Queue">>, CtlQ}
                   ,{<<"Custom-Channel-Vars">>, CCVs}
		   | whistle_api:default_headers(CtlQ, <<"dialplan">>, <<"route_win">>, ?APP_NAME, ?APP_VERSION)],
	send_control_queue(SendTo, CtlProp)
    catch
	_:Reason ->
            ?LOG_END("error during control handoff to whapp, ~p", [Reason]),
            {error, amqp_error}
    end.

send_control_queue(SendTo, CtlProp) ->
    case whistle_api:route_win(CtlProp) of
	{ok, JSON} ->
	    ?LOG_END("sending route_win to ~s", [SendTo]),
	    amqp_util:targeted_publish(SendTo, JSON, <<"application/json">>);
	{error, _Msg} ->
	    ?LOG_END("sending route_win to ~s failed, ~p", [SendTo, _Msg])
    end.<|MERGE_RESOLUTION|>--- conflicted
+++ resolved
@@ -257,27 +257,19 @@
 
 route(Node, FSID, CallID, DefProp, AuthZPid) ->
     {ok, RespJObj} = ecallmgr_amqp_pool:route_req(DefProp),
-    CCVs = wh_json:get_value(<<"Custom-Channel-Vars">>, DefProp, ?EMPTY_JSON_OBJECT),
-    authorize(Node, FSID, CallID, RespJObj, AuthZPid, CCVs).
-
-authorize(Node, FSID, CallID, RespJObj, undefined, CCVs) ->
+    RouteCCV = wh_json:get_value(<<"Custom-Channel-Vars">>, DefProp, ?EMPTY_JSON_OBJECT),
+    authorize(Node, FSID, CallID, RespJObj, AuthZPid, RouteCCV).
+
+authorize(Node, FSID, CallID, RespJObj, undefined, RouteCCV) ->
     true = whistle_api:route_resp_v(RespJObj),
-    reply(Node, FSID, CallID, RespJObj, CCVs);
-authorize(Node, FSID, CallID, RespJObj, AuthZPid, CCVs) ->
+    reply(Node, FSID, CallID, RespJObj, RouteCCV);
+authorize(Node, FSID, CallID, RespJObj, AuthZPid, RouteCCV) ->
     case ecallmgr_authz:is_authorized(AuthZPid) of
 	{false, _} ->
 	    reply_forbidden(Node, FSID);
 	{true, CCV} ->
 	    true = whistle_api:route_resp_v(RespJObj),
-<<<<<<< HEAD
-
-	    RouteCCV = wh_json:get_value(<<"Custom-Channel-Vars">>, RespJObj, []),
-	    RespJObj1 = wh_json:set_value(<<"Custom-Channel-Vars">>, CCV ++ RouteCCV, RespJObj),
-
-	    reply(Node, FSID, CallID, RespJObj1)
-=======
-	    reply(Node, FSID, CallID, RespJObj, CCVs)
->>>>>>> b3c9407c
+	    reply(Node, FSID, CallID, RespJObj, CCV ++ RouteCCV)
     end.
 
 reply_forbidden(Node, FSID) ->
